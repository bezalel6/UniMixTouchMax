--- conflicted
+++ resolved
@@ -90,20 +90,6 @@
 platform_packages =
     toolchain-xtensa-esp32s3@~8.4.0
 
-<<<<<<< HEAD
-; ESP32-S3 specific board configuration
-board_build.arduino.memory_type = qio_opi
-board_build.flash_mode = qio
-board_build.psram_type = opi
-board_build.memory_type = qio_opi
-
-; Advanced build options for ESP32-S3
-board_build.f_cpu = 240000000L
-board_build.f_flash = 80000000L
-board_build.flash_size = 16MB
-board_build.partitions = boards/partitions_16MB.csv
-board_build.filesystem = spiffs
-=======
 ; Environment for OTA upload (default)
 [env:esp32-8048S070C]
 extends = common
@@ -120,4 +106,3 @@
 ; Uses default upload settings (COM port)
 ; To upload: pio run -e esp32-8048S070C-serial -t upload
 ; Or specify port: pio run -e esp32-8048S070C-serial -t upload --upload-port COM3
->>>>>>> 32898e8c
