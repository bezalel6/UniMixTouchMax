/**
 * LVGL Message Handler - Thread-safe UI updates for audio mixer application
 *
 * This module provides tab-specific update messages for targeted UI updates:
 *
 * Volume Updates:
 * - updateMasterVolume(volume)    - Updates only Master tab volume slider
 * - updateSingleVolume(volume)    - Updates only Single tab volume slider
 * - updateBalanceVolume(volume)   - Updates only Balance tab volume slider
 * - updateCurrentTabVolume(volume) - Updates volume for currently active tab
 *
 * Device Updates:
 * - updateMasterDevice(name)      - Updates Master tab device label
 * - updateSingleDevice(name)      - Updates Single tab device selection (placeholder)
 * - updateBalanceDevices(n1,n2)   - Updates Balance tab device selections (placeholder)
 *
 * Usage example:
 *   // Update specific tab:
 *   updateMasterVolume(75);
 *
 *   // Update current tab automatically:
 *   updateCurrentTabVolume(75);
 */

#include "LVGLMessageHandler.h"
#include "../../core/TaskManager.h"
#include "BootManager.h"
#include "../../hardware/SDManager.h"
#include "../../hardware/DeviceManager.h"
#include "../../display/DisplayManager.h"
#include "../../ota/OTAManager.h"
#include "../audio/AudioManager.h"
#include "DebugUtils.h"
#include "BuildInfo.h"
#include "../../ui/UniversalDialog.h"
#include "EnhancedOTAUI.h"
#include <cstring>
#include <map>
#include <esp_log.h>
#include <lvgl.h>
#include <ui/ui.h>
#include <functional>
#include <unordered_map>
#include <freertos/FreeRTOS.h>
#include <freertos/task.h>

// BULLETPROOF: External UI screen declarations
extern lv_obj_t *ui_screenMain;
extern lv_obj_t *ui_screenOTA;
extern lv_obj_t *ui_screenDebug;

// BULLETPROOF: External UI component declarations
extern lv_obj_t *ui_barOTAUpdateProgress;
extern lv_obj_t *ui_lblOTAUpdateProgress;
extern lv_obj_t *ui_Label2;

// Custom OTA screen elements, managed by the UI task
static lv_obj_t *custom_ota_screen = NULL;
static lv_obj_t *custom_ota_label = NULL;
static lv_obj_t *custom_ota_bar = NULL;

// State overview overlay elements
static lv_obj_t *state_overlay = NULL;
static lv_obj_t *state_overlay_bg = NULL;
static lv_obj_t *state_overlay_panel = NULL;
static lv_obj_t *state_system_label = NULL;
static lv_obj_t *state_network_label = NULL;
static lv_obj_t *state_audio_label = NULL;
static lv_obj_t *state_heap_bar = NULL;
static lv_obj_t *state_wifi_bar = NULL;

// SD format dialog elements
static lv_obj_t *format_dialog = NULL;
static lv_obj_t *format_dialog_panel = NULL;
static lv_obj_t *format_progress_bar = NULL;
static lv_obj_t *format_status_label = NULL;

namespace Application {
namespace LVGLMessageHandler {
static const char *TAG = "LVGLMessageHandler";

// PERFORMANCE: Message handler callback type
using MessageHandler = std::function<void(const LVGLMessage_t *)>;

// PERFORMANCE: Single message type to handler mapping for O(1) lookup
static std::unordered_map<int, MessageHandler> messageHandlers;

// PERFORMANCE: Message type names for debugging - static array for O(1) lookup
static const char *messageTypeNames[] = {
    [MSG_UPDATE_WIFI_STATUS] = "WIFI_STATUS",
    [MSG_UPDATE_NETWORK_INFO] = "NETWORK_INFO",
    [MSG_UPDATE_OTA_PROGRESS] = "OTA_PROGRESS",
    [MSG_UPDATE_FPS_DISPLAY] = "FPS_DISPLAY",
    [MSG_UPDATE_BUILD_TIME_DISPLAY] = "BUILD_TIME_DISPLAY",
    [MSG_SCREEN_CHANGE] = "SCREEN_CHANGE",
    [MSG_REQUEST_DATA] = "REQUEST_DATA",
    [MSG_UPDATE_MASTER_VOLUME] = "MASTER_VOLUME",
    [MSG_UPDATE_SINGLE_VOLUME] = "SINGLE_VOLUME",
    [MSG_UPDATE_BALANCE_VOLUME] = "BALANCE_VOLUME",
    [MSG_UPDATE_MASTER_DEVICE] = "MASTER_DEVICE",
    [MSG_UPDATE_SINGLE_DEVICE] = "SINGLE_DEVICE",
    [MSG_UPDATE_BALANCE_DEVICES] = "BALANCE_DEVICES",
    [MSG_SHOW_OTA_SCREEN] = "SHOW_OTA_SCREEN",
    [MSG_UPDATE_OTA_SCREEN_PROGRESS] = "OTA_SCREEN_PROGRESS",
    [MSG_HIDE_OTA_SCREEN] = "HIDE_OTA_SCREEN",
    [MSG_SHOW_STATE_OVERVIEW] = "SHOW_STATE_OVERVIEW",
    [MSG_UPDATE_STATE_OVERVIEW] = "UPDATE_STATE_OVERVIEW",
    [MSG_HIDE_STATE_OVERVIEW] = "HIDE_STATE_OVERVIEW",
    [MSG_UPDATE_SD_STATUS] = "SD_STATUS",
    [MSG_FORMAT_SD_REQUEST] = "FORMAT_SD_REQUEST",
    [MSG_FORMAT_SD_CONFIRM] = "FORMAT_SD_CONFIRM",
    [MSG_FORMAT_SD_PROGRESS] = "FORMAT_SD_PROGRESS",
    [MSG_FORMAT_SD_COMPLETE] = "FORMAT_SD_COMPLETE",
    [MSG_SHOW_OTA_STATUS_INDICATOR] = "SHOW_OTA_STATUS_INDICATOR",
    [MSG_UPDATE_OTA_STATUS_INDICATOR] = "UPDATE_OTA_STATUS_INDICATOR",
    [MSG_HIDE_OTA_STATUS_INDICATOR] = "HIDE_OTA_STATUS_INDICATOR",
    [MSG_DEBUG_UI_LOG] = "DEBUG_UI_LOG"};

// PERFORMANCE: O(1) message type name lookup
static const char *getMessageTypeName(int messageType) {
    if (messageType >= 0 && messageType < (sizeof(messageTypeNames) / sizeof(messageTypeNames[0])) && messageTypeNames[messageType]) {
        return messageTypeNames[messageType];
    }
    return "UNKNOWN";
}

// PERFORMANCE: Fast volume extraction using function pointers
using VolumeExtractor = int (*)(const LVGLMessage_t *);

static int extractMasterVolume(const LVGLMessage_t *msg) { return msg->data.master_volume.volume; }
static int extractSingleVolume(const LVGLMessage_t *msg) { return msg->data.single_volume.volume; }
static int extractBalanceVolume(const LVGLMessage_t *msg) { return msg->data.balance_volume.volume; }

static std::unordered_map<int, VolumeExtractor> volumeExtractors = {
    {MSG_UPDATE_MASTER_VOLUME, extractMasterVolume},
    {MSG_UPDATE_SINGLE_VOLUME, extractSingleVolume},
    {MSG_UPDATE_BALANCE_VOLUME, extractBalanceVolume}};

// PERFORMANCE: Fast volume update function
static inline void updateVolumeSlider(lv_obj_t *slider, const LVGLMessage_t *msg) {
    if (!slider) return;

    auto extractor = volumeExtractors.find(msg->type);
    if (extractor != volumeExtractors.end()) {
        int volume = extractor->second(msg);
        lv_arc_set_value(slider, volume);
        lv_obj_send_event(slider, LV_EVENT_VALUE_CHANGED, NULL);
    }
}

// PERFORMANCE: Message handler implementations - optimized for minimal branching
static void handleWifiStatus(const LVGLMessage_t *msg) {
    const auto &data = msg->data.wifi_status;

    // PERFORMANCE: Batch UI updates to reduce render calls
    if (ui_lblWifiStatus) {
        lv_label_set_text(ui_lblWifiStatus, data.status);
    }
    if (ui_objWifiIndicator) {
        // PERFORMANCE: Pre-calculated colors to avoid hex conversion
        static const lv_color_t COLOR_CONNECTED = lv_color_hex(0x00FF00);
        static const lv_color_t COLOR_DISCONNECTED = lv_color_hex(0xFF0000);
        lv_obj_set_style_bg_color(ui_objWifiIndicator,
                                  data.connected ? COLOR_CONNECTED : COLOR_DISCONNECTED,
                                  LV_PART_MAIN);
    }
}

static void handleNetworkInfo(const LVGLMessage_t *msg) {
    const auto &data = msg->data.network_info;
    if (ui_lblSSIDValue) {
        lv_label_set_text(ui_lblSSIDValue, data.ssid);
    }
    if (ui_lblIPValue) {
        lv_label_set_text(ui_lblIPValue, data.ip);
    }
}

static void handleFpsDisplay(const LVGLMessage_t *msg) {
    if (ui_lblFPS) {
        // PERFORMANCE: Use static buffer to avoid stack allocation overhead
        static char fpsText[64];
        float actualFps = msg->data.fps_display.fps; // Temporary fallback
        snprintf(fpsText, sizeof(fpsText), "FPS: %.1f/%.1f",
                 actualFps, msg->data.fps_display.fps);
        lv_label_set_text(ui_lblFPS, fpsText);
    }
}

static void handleMasterVolume(const LVGLMessage_t *msg) {
    updateVolumeSlider(ui_primaryVolumeSlider, msg);
}

static void handleSingleVolume(const LVGLMessage_t *msg) {
    updateVolumeSlider(ui_singleVolumeSlider, msg);
}

static void handleBalanceVolume(const LVGLMessage_t *msg) {
    updateVolumeSlider(ui_balanceVolumeSlider, msg);
}

static void handleMasterDevice(const LVGLMessage_t *msg) {
    if (ui_lblPrimaryAudioDeviceValue) {
        lv_label_set_text(ui_lblPrimaryAudioDeviceValue, msg->data.master_device.device_name);
    }
}

static void handleBuildTimeDisplay(const LVGLMessage_t *msg) {
    if (ui_lblBuildTimeValue) {
        lv_label_set_text(ui_lblBuildTimeValue, getBuildTimeAndDate());
    }
}

// PERFORMANCE: Complex message handlers
static void handleOtaProgress(const LVGLMessage_t *msg) {
    const auto &data = msg->data.ota_progress;
    if (data.in_progress) {
        // Switch to OTA screen if not already there
        if (lv_scr_act() != ui_screenOTA) {
            _ui_screen_change(&ui_screenOTA, LV_SCR_LOAD_ANIM_NONE, 0, 0,
                              ui_screenOTA_screen_init);
        }

        // Update progress bar
        if (ui_barOTAUpdateProgress) {
            lv_bar_set_value(ui_barOTAUpdateProgress, data.progress, LV_ANIM_OFF);
        }

        // Update status label
        if (ui_lblOTAUpdateProgress) {
            lv_label_set_text(ui_lblOTAUpdateProgress, data.message);
        }

        ESP_LOGI(TAG, "OTA Progress: %d%% - %s", data.progress, data.message);
    } else {
        // OTA finished - update final status
        if (ui_lblOTAUpdateProgress) {
            lv_label_set_text(ui_lblOTAUpdateProgress, data.message);
        }
        if (ui_barOTAUpdateProgress) {
            lv_bar_set_value(ui_barOTAUpdateProgress, data.success ? 100 : 0, LV_ANIM_OFF);
        }
    }
}

static void handleSingleDevice(const LVGLMessage_t *msg) {
    ESP_LOGI(TAG, "Single device update requested: %s", msg->data.single_device.device_name);
}

static void handleBalanceDevices(const LVGLMessage_t *msg) {
    const auto &data = msg->data.balance_devices;
    ESP_LOGI(TAG, "Balance devices update requested: %s, %s", data.device1_name, data.device2_name);
}

static void handleScreenChange(const LVGLMessage_t *msg) {
    const auto &data = msg->data.screen_change;
    if (data.screen) {
        lv_screen_load_anim_t anim = static_cast<lv_screen_load_anim_t>(data.anim_type);
        _ui_screen_change((lv_obj_t **)&data.screen, anim, data.time, data.delay, NULL);
    }
}

static void handleRequestData(const LVGLMessage_t *msg) {
    ESP_LOGI(TAG, "Data request triggered from UI");
}

static void handleShowOtaScreen(const LVGLMessage_t *msg) {
    ESP_LOGI(TAG, "OTA: Showing multithreaded enhanced OTA screen");

<<<<<<< HEAD
    // Check if we're already in OTA mode to prevent duplicate screens
    if (Boot::BootManager::getCurrentMode() == Boot::BootMode::OTA_UPDATE) {
        ESP_LOGW(TAG, "OTA: Already in OTA mode, skipping screen creation");
=======
    // Use the new enhanced OTA UI system
    if (!UI::OTA::createEnhancedOTAScreen()) {
        ESP_LOGE(TAG, "Failed to create enhanced OTA screen");
>>>>>>> 7708baf6
        return;
    }

    // Create a full-screen enhanced OTA overlay instead of using basic ui_screenOTA
    static lv_obj_t *otaEnhancedScreen = nullptr;
    static lv_obj_t *otaProgressBar = nullptr;
    static lv_obj_t *otaProgressLabel = nullptr;
    static lv_obj_t *otaLogArea = nullptr;
    static lv_obj_t *otaRetryButton = nullptr;
    static lv_obj_t *otaRebootButton = nullptr;
    static lv_obj_t *otaStatusLabel = nullptr;
    static bool otaScreenCreating = false;

    // Prevent multiple simultaneous creations
    if (otaScreenCreating) {
        ESP_LOGW(TAG, "OTA: Screen creation already in progress, skipping");
        return;
    }

    otaScreenCreating = true;

    // Safer cleanup - only delete if it exists and is valid, and give LVGL time to process
    if (otaEnhancedScreen && lv_obj_is_valid(otaEnhancedScreen)) {
        ESP_LOGI(TAG, "OTA: Cleaning up existing enhanced screen");

        // Remove all event callbacks first to prevent crashes
        lv_obj_remove_event_cb(otaEnhancedScreen, nullptr);

        // Clear all child event callbacks
        uint32_t child_count = lv_obj_get_child_count(otaEnhancedScreen);
        for (uint32_t i = 0; i < child_count; i++) {
            lv_obj_t *child = lv_obj_get_child(otaEnhancedScreen, i);
            if (child && lv_obj_is_valid(child)) {
                lv_obj_remove_event_cb(child, nullptr);

                // Clear grandchildren event callbacks too
                uint32_t grandchild_count = lv_obj_get_child_count(child);
                for (uint32_t j = 0; j < grandchild_count; j++) {
                    lv_obj_t *grandchild = lv_obj_get_child(child, j);
                    if (grandchild && lv_obj_is_valid(grandchild)) {
                        lv_obj_remove_event_cb(grandchild, nullptr);
                    }
                }
            }
        }

        // Give LVGL time to process the event callback removals
        vTaskDelay(pdMS_TO_TICKS(10));

        // Now safely delete the screen
        lv_obj_del(otaEnhancedScreen);
        otaEnhancedScreen = nullptr;

        // Give LVGL time to process the deletion
        vTaskDelay(pdMS_TO_TICKS(10));
    }

    // Reset all static pointers
    otaProgressBar = nullptr;
    otaProgressLabel = nullptr;
    otaLogArea = nullptr;
    otaRetryButton = nullptr;
    otaRebootButton = nullptr;
    otaStatusLabel = nullptr;

    // Create full-screen OTA interface
    otaEnhancedScreen = lv_obj_create(lv_scr_act());
    lv_obj_set_size(otaEnhancedScreen, LV_HOR_RES, LV_VER_RES);
    lv_obj_set_pos(otaEnhancedScreen, 0, 0);
    lv_obj_set_style_bg_color(otaEnhancedScreen, lv_color_hex(0x001122), LV_PART_MAIN);
    lv_obj_set_style_bg_opa(otaEnhancedScreen, LV_OPA_COVER, LV_PART_MAIN);
    lv_obj_remove_flag(otaEnhancedScreen, LV_OBJ_FLAG_SCROLLABLE);

    // Title
    lv_obj_t *titleLabel = lv_label_create(otaEnhancedScreen);
    lv_label_set_text(titleLabel, "OTA FIRMWARE UPDATE");
    lv_obj_set_style_text_font(titleLabel, &lv_font_montserrat_26, LV_PART_MAIN);
    lv_obj_set_style_text_color(titleLabel, lv_color_hex(0x00CCFF), LV_PART_MAIN);
    lv_obj_set_align(titleLabel, LV_ALIGN_TOP_MID);
    lv_obj_set_y(titleLabel, 20);

    // Progress container
    lv_obj_t *progressContainer = lv_obj_create(otaEnhancedScreen);
    lv_obj_set_size(progressContainer, 600, 80);
    lv_obj_set_align(progressContainer, LV_ALIGN_TOP_MID);
    lv_obj_set_y(progressContainer, 80);
    lv_obj_set_style_bg_color(progressContainer, lv_color_hex(0x002244), LV_PART_MAIN);
    lv_obj_set_style_border_color(progressContainer, lv_color_hex(0x0066AA), LV_PART_MAIN);
    lv_obj_set_style_border_width(progressContainer, 2, LV_PART_MAIN);
    lv_obj_set_style_radius(progressContainer, 10, LV_PART_MAIN);
    lv_obj_remove_flag(progressContainer, LV_OBJ_FLAG_SCROLLABLE);

    // Progress bar
    otaProgressBar = lv_bar_create(progressContainer);
    lv_obj_set_size(otaProgressBar, 550, 20);
    lv_obj_set_align(otaProgressBar, LV_ALIGN_TOP_MID);
    lv_obj_set_y(otaProgressBar, 15);
    lv_bar_set_value(otaProgressBar, 0, LV_ANIM_OFF);
    lv_obj_set_style_bg_color(otaProgressBar, lv_color_hex(0x333333), LV_PART_MAIN);
    lv_obj_set_style_bg_color(otaProgressBar, lv_color_hex(0x00AA00), LV_PART_INDICATOR);

    // Progress label
    otaProgressLabel = lv_label_create(progressContainer);
    lv_label_set_text(otaProgressLabel, "0% - Starting OTA update...");
    lv_obj_set_align(otaProgressLabel, LV_ALIGN_BOTTOM_MID);
    lv_obj_set_y(otaProgressLabel, -10);
    lv_obj_set_style_text_color(otaProgressLabel, lv_color_white(), LV_PART_MAIN);
    lv_obj_set_style_text_font(otaProgressLabel, &lv_font_montserrat_14, LV_PART_MAIN);

    // Status label (for errors, success, etc.)
    otaStatusLabel = lv_label_create(otaEnhancedScreen);
    lv_label_set_text(otaStatusLabel, "OTA MODE ACTIVE");
    lv_obj_set_align(otaStatusLabel, LV_ALIGN_TOP_MID);
    lv_obj_set_y(otaStatusLabel, 180);
    lv_obj_set_style_text_color(otaStatusLabel, lv_color_hex(0x00FF88), LV_PART_MAIN);
    lv_obj_set_style_text_font(otaStatusLabel, &lv_font_montserrat_16, LV_PART_MAIN);

    // Log area
    lv_obj_t *logContainer = lv_obj_create(otaEnhancedScreen);
    lv_obj_set_size(logContainer, 700, 200);
    lv_obj_set_align(logContainer, LV_ALIGN_CENTER);
    lv_obj_set_y(logContainer, 40);
    lv_obj_set_style_bg_color(logContainer, lv_color_hex(0x000011), LV_PART_MAIN);
    lv_obj_set_style_border_color(logContainer, lv_color_hex(0x333333), LV_PART_MAIN);
    lv_obj_set_style_border_width(logContainer, 1, LV_PART_MAIN);
    lv_obj_set_style_radius(logContainer, 5, LV_PART_MAIN);

    lv_obj_t *logTitle = lv_label_create(logContainer);
    lv_label_set_text(logTitle, "OTA LOG");
    lv_obj_set_align(logTitle, LV_ALIGN_TOP_LEFT);
    lv_obj_set_pos(logTitle, 10, 5);
    lv_obj_set_style_text_color(logTitle, lv_color_hex(0x888888), LV_PART_MAIN);
    lv_obj_set_style_text_font(logTitle, &lv_font_montserrat_12, LV_PART_MAIN);

    otaLogArea = lv_textarea_create(logContainer);
    lv_obj_set_size(otaLogArea, 680, 165);
    lv_obj_set_align(otaLogArea, LV_ALIGN_BOTTOM_MID);
    lv_obj_set_y(otaLogArea, -5);
    lv_textarea_set_text(otaLogArea, "OTA system initialized\nWaiting for firmware update...\n");
    lv_textarea_set_cursor_click_pos(otaLogArea, false);
    lv_obj_set_style_bg_color(otaLogArea, lv_color_hex(0x111111), LV_PART_MAIN);
    lv_obj_set_style_text_color(otaLogArea, lv_color_hex(0x00FF00), LV_PART_MAIN);
    lv_obj_set_style_text_font(otaLogArea, &lv_font_montserrat_12, LV_PART_MAIN);
    lv_obj_add_flag(otaLogArea, LV_OBJ_FLAG_SCROLLABLE);

    // Button container (always visible for user control)
    lv_obj_t *buttonContainer = lv_obj_create(otaEnhancedScreen);
    lv_obj_set_size(buttonContainer, 400, 60);
    lv_obj_set_align(buttonContainer, LV_ALIGN_BOTTOM_MID);
    lv_obj_set_y(buttonContainer, -20);
    lv_obj_set_style_bg_opa(buttonContainer, LV_OPA_TRANSP, LV_PART_MAIN);
    lv_obj_set_style_border_opa(buttonContainer, LV_OPA_TRANSP, LV_PART_MAIN);
    lv_obj_set_flex_flow(buttonContainer, LV_FLEX_FLOW_ROW);
    lv_obj_set_flex_align(buttonContainer, LV_FLEX_ALIGN_SPACE_EVENLY, LV_FLEX_ALIGN_CENTER, LV_FLEX_ALIGN_CENTER);
    // Always visible - user can exit OTA mode at any time

    // Exit OTA Mode button (always visible)
    lv_obj_t *exitOtaButton = lv_btn_create(buttonContainer);
    lv_obj_set_size(exitOtaButton, 120, 45);
    lv_obj_set_style_bg_color(exitOtaButton, lv_color_hex(0xFF6600), LV_PART_MAIN);

    lv_obj_t *exitLabel = lv_label_create(exitOtaButton);
    lv_label_set_text(exitLabel, "EXIT OTA");
    lv_obj_center(exitLabel);
    lv_obj_set_style_text_color(exitLabel, lv_color_white(), LV_PART_MAIN);
    lv_obj_set_style_text_font(exitLabel, &lv_font_montserrat_14, LV_PART_MAIN);

    // Add exit OTA click handler
    lv_obj_add_event_cb(exitOtaButton, [](lv_event_t *e) {
        if (lv_event_get_code(e) == LV_EVENT_CLICKED) {
            ESP_LOGI(TAG, "OTA: Exit OTA button clicked - returning to normal mode");
            // Clear OTA request and reboot normally
            Boot::BootManager::clearBootRequest();
            vTaskDelay(pdMS_TO_TICKS(1000));
            esp_restart();
        }
    }, LV_EVENT_CLICKED, NULL);

    // Retry button (initially hidden, shown on failure)
    otaRetryButton = lv_btn_create(buttonContainer);
    lv_obj_set_size(otaRetryButton, 120, 45);
    lv_obj_set_style_bg_color(otaRetryButton, lv_color_hex(0x3366FF), LV_PART_MAIN);
    lv_obj_add_flag(otaRetryButton, LV_OBJ_FLAG_HIDDEN); // Hidden initially

    lv_obj_t *retryLabel = lv_label_create(otaRetryButton);
    lv_label_set_text(retryLabel, "RETRY");
    lv_obj_center(retryLabel);
    lv_obj_set_style_text_color(retryLabel, lv_color_white(), LV_PART_MAIN);
    lv_obj_set_style_text_font(retryLabel, &lv_font_montserrat_14, LV_PART_MAIN);

    // Add retry click handler
    lv_obj_add_event_cb(otaRetryButton, [](lv_event_t *e) {
        if (lv_event_get_code(e) == LV_EVENT_CLICKED) {
            ESP_LOGI(TAG, "OTA: Retry button clicked - restarting OTA process");
            // Request OTA restart
            Boot::BootManager::requestOTAMode();
        }
    }, LV_EVENT_CLICKED, NULL);

    // Reboot button (initially hidden, shown on failure)
    otaRebootButton = lv_btn_create(buttonContainer);
    lv_obj_set_size(otaRebootButton, 120, 45);
    lv_obj_set_style_bg_color(otaRebootButton, lv_color_hex(0xFF3333), LV_PART_MAIN);
    lv_obj_add_flag(otaRebootButton, LV_OBJ_FLAG_HIDDEN); // Hidden initially

    lv_obj_t *rebootLabel = lv_label_create(otaRebootButton);
    lv_label_set_text(rebootLabel, "REBOOT");
    lv_obj_center(rebootLabel);
    lv_obj_set_style_text_color(rebootLabel, lv_color_white(), LV_PART_MAIN);
    lv_obj_set_style_text_font(rebootLabel, &lv_font_montserrat_14, LV_PART_MAIN);

    // Add reboot click handler
    lv_obj_add_event_cb(otaRebootButton, [](lv_event_t *e) {
        if (lv_event_get_code(e) == LV_EVENT_CLICKED) {
            ESP_LOGI(TAG, "OTA: Reboot button clicked - exiting OTA mode");
            // Clear OTA request and reboot normally
            Boot::BootManager::clearBootRequest();
            vTaskDelay(pdMS_TO_TICKS(1000));
            esp_restart();
        }
    }, LV_EVENT_CLICKED, NULL);

    // Store references for later updates
    static lv_obj_t **storedRefs[] = {
        &otaEnhancedScreen, &otaProgressBar, &otaProgressLabel,
        &otaLogArea, &otaRetryButton, &otaRebootButton, &otaStatusLabel
    };

    ESP_LOGI(TAG, "OTA: Enhanced screen created successfully with log and controls");

    // Force immediate UI refresh
    lv_refr_now(lv_disp_get_default());

}

static void handleUpdateOtaScreenProgress(const LVGLMessage_t *msg) {
    const auto &data = msg->data.ota_screen_progress;
    ESP_LOGI(TAG, "OTA: Updating enhanced progress to %d%% - %s", data.progress, data.message);

    // Use the new enhanced OTA UI system for updates
    UI::OTA::updateEnhancedOTAScreen();
    UI::OTA::addLogMessage(data.message);
    const auto &data = msg->data.ota_screen_progress;
    ESP_LOGI(TAG, "OTA: Updating enhanced progress to %d%% - %s", data.progress, data.message);

    // Find our enhanced OTA objects (they're static in the show function)
    static lv_obj_t *otaProgressBar = nullptr;
    static lv_obj_t *otaProgressLabel = nullptr;
    static lv_obj_t *otaLogArea = nullptr;
    static lv_obj_t *otaStatusLabel = nullptr;
    static lv_obj_t *otaRetryButton = nullptr;
    static lv_obj_t *otaRebootButton = nullptr;

    // Find elements by traversing the screen (this is a workaround since we can't easily share static vars between functions)
    lv_obj_t *currentScreen = lv_scr_act();
    if (currentScreen) {
        // Look for our enhanced OTA screen elements
        uint32_t child_count = lv_obj_get_child_count(currentScreen);
        for (uint32_t i = 0; i < child_count; i++) {
            lv_obj_t *child = lv_obj_get_child(currentScreen, i);
            if (child && lv_obj_get_width(child) == LV_HOR_RES && lv_obj_get_height(child) == LV_VER_RES) {
                // This might be our enhanced OTA screen
                uint32_t grandchild_count = lv_obj_get_child_count(child);
                for (uint32_t j = 0; j < grandchild_count; j++) {
                    lv_obj_t *grandchild = lv_obj_get_child(child, j);
                    if (grandchild) {
                        // Look for progress bar
                        if (lv_obj_check_type(grandchild, &lv_obj_class)) {
                            uint32_t ggc_count = lv_obj_get_child_count(grandchild);
                            for (uint32_t k = 0; k < ggc_count; k++) {
                                lv_obj_t *ggchild = lv_obj_get_child(grandchild, k);
                                if (ggchild && lv_obj_check_type(ggchild, &lv_bar_class)) {
                                    otaProgressBar = ggchild;
                                }
                                if (ggchild && lv_obj_check_type(ggchild, &lv_label_class)) {
                                    otaProgressLabel = ggchild;
                                }
                            }
                        }
                        // Look for textarea (log area)
                        if (lv_obj_check_type(grandchild, &lv_obj_class)) {
                            uint32_t ggc_count = lv_obj_get_child_count(grandchild);
                            for (uint32_t k = 0; k < ggc_count; k++) {
                                lv_obj_t *ggchild = lv_obj_get_child(grandchild, k);
                                if (ggchild && lv_obj_check_type(ggchild, &lv_textarea_class)) {
                                    otaLogArea = ggchild;
                                }
                            }
                        }
                        // Look for status label and buttons
                        if (lv_obj_check_type(grandchild, &lv_label_class)) {
                            otaStatusLabel = grandchild;
                        }
                    }
                }
                break;
            }
        }
    }

    // Update progress bar
    if (otaProgressBar && lv_obj_is_valid(otaProgressBar)) {
        lv_bar_set_value(otaProgressBar, data.progress, LV_ANIM_ON);
    }

    // Update progress label
    if (otaProgressLabel && lv_obj_is_valid(otaProgressLabel)) {
        char progressText[128];
        snprintf(progressText, sizeof(progressText), "%d%% - %s", data.progress, data.message);
        lv_label_set_text(otaProgressLabel, progressText);
    }

    // Add to log
    if (otaLogArea && lv_obj_is_valid(otaLogArea)) {
        char logEntry[150];
        snprintf(logEntry, sizeof(logEntry), "[%d%%] %s\n", data.progress, data.message);
        lv_textarea_add_text(otaLogArea, logEntry);

        // Auto-scroll to bottom
        lv_textarea_set_cursor_pos(otaLogArea, LV_TEXTAREA_CURSOR_LAST);
    }

    // Update status and show retry/reboot buttons if failed
    if (otaStatusLabel && lv_obj_is_valid(otaStatusLabel)) {
        if (data.progress >= 100) {
            lv_label_set_text(otaStatusLabel, "UPDATE COMPLETE");
            lv_obj_set_style_text_color(otaStatusLabel, lv_color_hex(0x00FF00), LV_PART_MAIN);
        } else if (strstr(data.message, "fail") || strstr(data.message, "error") || strstr(data.message, "timeout")) {
            lv_label_set_text(otaStatusLabel, "UPDATE FAILED");
            lv_obj_set_style_text_color(otaStatusLabel, lv_color_hex(0xFF0000), LV_PART_MAIN);

            // Show retry/reboot buttons - find them in the button container
            lv_obj_t *currentScreen = lv_scr_act();
            if (currentScreen) {
                uint32_t child_count = lv_obj_get_child_count(currentScreen);
                for (uint32_t i = 0; i < child_count; i++) {
                    lv_obj_t *child = lv_obj_get_child(currentScreen, i);
                    if (child && lv_obj_get_width(child) == LV_HOR_RES) {
                        uint32_t gc_count = lv_obj_get_child_count(child);
                        for (uint32_t j = 0; j < gc_count; j++) {
                            lv_obj_t *grandchild = lv_obj_get_child(child, j);
                            if (grandchild && lv_obj_get_width(grandchild) == 400) {
                                // This is the button container - show retry and reboot buttons
                                uint32_t btn_count = lv_obj_get_child_count(grandchild);
                                for (uint32_t k = 0; k < btn_count; k++) {
                                    lv_obj_t *btn = lv_obj_get_child(grandchild, k);
                                    if (btn && lv_obj_has_flag(btn, LV_OBJ_FLAG_HIDDEN)) {
                                        lv_obj_remove_flag(btn, LV_OBJ_FLAG_HIDDEN);
                                    }
                                }
                                ESP_LOGI(TAG, "OTA: Showing retry/reboot buttons due to failure");
                                break;
                            }
                        }
                    }
                }
            }
        }
    }

    // Force immediate UI refresh for OTA critical operations
    lv_refr_now(lv_disp_get_default());
}

static void handleHideOtaScreen(const LVGLMessage_t *msg) {
    ESP_LOGI(TAG, "OTA: Hiding OTA screen and restoring previous screen");

    // Clean up enhanced OTA screen if it exists
    lv_obj_t *currentScreen = lv_scr_act();
    if (currentScreen) {
        uint32_t child_count = lv_obj_get_child_count(currentScreen);
        for (uint32_t i = 0; i < child_count; i++) {
            lv_obj_t *child = lv_obj_get_child(currentScreen, i);
            if (child && lv_obj_get_width(child) == LV_HOR_RES && lv_obj_get_height(child) == LV_VER_RES) {
                // This is likely our enhanced OTA screen - clean it up safely
                ESP_LOGI(TAG, "OTA: Cleaning up enhanced OTA screen");

                // Remove all event callbacks first
                lv_obj_remove_event_cb(child, nullptr);

                // Clear all child event callbacks
                uint32_t gc_count = lv_obj_get_child_count(child);
                for (uint32_t j = 0; j < gc_count; j++) {
                    lv_obj_t *grandchild = lv_obj_get_child(child, j);
                    if (grandchild && lv_obj_is_valid(grandchild)) {
                        lv_obj_remove_event_cb(grandchild, nullptr);

                        // Clear grandchildren event callbacks too
                        uint32_t ggc_count = lv_obj_get_child_count(grandchild);
                        for (uint32_t k = 0; k < ggc_count; k++) {
                            lv_obj_t *ggchild = lv_obj_get_child(grandchild, k);
                            if (ggchild && lv_obj_is_valid(ggchild)) {
                                lv_obj_remove_event_cb(ggchild, nullptr);
                            }
                        }
                    }
                }

                // Give LVGL time to process the event callback removals
                vTaskDelay(pdMS_TO_TICKS(10));

                // Now safely delete the screen
                lv_obj_del(child);

                // Give LVGL time to process the deletion
                vTaskDelay(pdMS_TO_TICKS(10));
                break;
            }
        }
    }

    // Get the previous screen that was saved
    static lv_obj_t *previousScreen = nullptr;

    // If we have a previous screen, return to it
    if (previousScreen && previousScreen != ui_screenOTA) {
        ESP_LOGI(TAG, "OTA: Returning to previous screen");
        lv_scr_load_anim(previousScreen, LV_SCR_LOAD_ANIM_FADE_OUT, 300, 0, false);
    }

    // Reset OTA screen visual state
    if (ui_Label2) {
        lv_label_set_text(ui_Label2, "UPDATING");
        lv_obj_set_style_text_color(ui_Label2, lv_color_white(), LV_PART_MAIN);
    }

    previousScreen = nullptr;  // Clear saved screen
}

static void handleShowOtaStatusIndicator(const LVGLMessage_t *msg) {
    const auto &data = msg->data.ota_status_indicator;
    ESP_LOGI(TAG, "OTA Status: Showing indicator - %d%% - %s%s",
             data.progress, data.status, data.is_error ? " (ERROR)" : "");

    // Create/update OTA status indicator overlay
    static lv_obj_t *otaStatusOverlay = nullptr;
    static lv_obj_t *otaStatusBar = nullptr;
    static lv_obj_t *otaStatusLabel = nullptr;
    static lv_obj_t *otaStatusIcon = nullptr;

    if (!otaStatusOverlay || !lv_obj_is_valid(otaStatusOverlay)) {
        // Create the OTA status overlay
        lv_obj_t *currentScreen = lv_scr_act();
        if (currentScreen) {
            otaStatusOverlay = lv_obj_create(currentScreen);
            lv_obj_set_size(otaStatusOverlay, 300, 60);
            lv_obj_set_align(otaStatusOverlay, LV_ALIGN_TOP_MID);
            lv_obj_set_y(otaStatusOverlay, 10);

            // Style the overlay
            lv_obj_set_style_bg_color(otaStatusOverlay,
                                      data.is_error ? lv_color_hex(0x330000) : lv_color_hex(0x003300),
                                      LV_PART_MAIN);
            lv_obj_set_style_bg_opa(otaStatusOverlay, 240, LV_PART_MAIN);
            lv_obj_set_style_border_color(otaStatusOverlay,
                                          data.is_error ? lv_color_hex(0xFF0000) : lv_color_hex(0x00FF00),
                                          LV_PART_MAIN);
            lv_obj_set_style_border_width(otaStatusOverlay, 2, LV_PART_MAIN);
            lv_obj_set_style_radius(otaStatusOverlay, 10, LV_PART_MAIN);

            // Create progress bar
            otaStatusBar = lv_bar_create(otaStatusOverlay);
            lv_obj_set_size(otaStatusBar, 250, 15);
            lv_obj_set_align(otaStatusBar, LV_ALIGN_TOP_MID);
            lv_obj_set_y(otaStatusBar, 5);

            // Create status label
            otaStatusLabel = lv_label_create(otaStatusOverlay);
            lv_obj_set_align(otaStatusLabel, LV_ALIGN_BOTTOM_MID);
            lv_obj_set_y(otaStatusLabel, -5);
            lv_obj_set_style_text_color(otaStatusLabel, lv_color_white(), LV_PART_MAIN);
            lv_obj_set_style_text_font(otaStatusLabel, &lv_font_montserrat_12, LV_PART_MAIN);

            // Create status icon (optional)
            otaStatusIcon = lv_label_create(otaStatusOverlay);
            lv_obj_set_align(otaStatusIcon, LV_ALIGN_TOP_LEFT);
            lv_obj_set_pos(otaStatusIcon, 5, 5);
            lv_obj_set_style_text_color(otaStatusIcon,
                                        data.is_error ? lv_color_hex(0xFF0000) : lv_color_hex(0x00FF00),
                                        LV_PART_MAIN);
            lv_label_set_text(otaStatusIcon, data.is_error ? "✗" : "⟳");
        }
    }

    // Update the indicator
    if (otaStatusBar && lv_obj_is_valid(otaStatusBar)) {
        lv_bar_set_value(otaStatusBar, data.progress, data.pulsing ? LV_ANIM_ON : LV_ANIM_OFF);
    }

    if (otaStatusLabel && lv_obj_is_valid(otaStatusLabel)) {
        lv_label_set_text(otaStatusLabel, data.status);
    }

    // Handle pulsing animation for status
    if (data.pulsing && otaStatusOverlay && lv_obj_is_valid(otaStatusOverlay)) {
        lv_anim_t anim;
        lv_anim_init(&anim);
        lv_anim_set_var(&anim, otaStatusOverlay);
        lv_anim_set_values(&anim, 240, 150);
        lv_anim_set_time(&anim, 1000);
        lv_anim_set_repeat_count(&anim, LV_ANIM_REPEAT_INFINITE);
        lv_anim_set_playback_time(&anim, 500);
        lv_anim_set_exec_cb(&anim, (lv_anim_exec_xcb_t)lv_obj_set_style_bg_opa);
        lv_anim_start(&anim);
    }
}

static void handleUpdateOtaStatusIndicator(const LVGLMessage_t *msg) {
    // Same implementation as show - they can share the logic
    handleShowOtaStatusIndicator(msg);
}

static void handleHideOtaStatusIndicator(const LVGLMessage_t *msg) {
    ESP_LOGI(TAG, "OTA Status: Hiding status indicator");

    // Clean up the OTA status overlay
    static lv_obj_t *otaStatusOverlay = nullptr;
    if (otaStatusOverlay && lv_obj_is_valid(otaStatusOverlay)) {
        lv_obj_del(otaStatusOverlay);
        otaStatusOverlay = nullptr;
    }
}

static void handleDebugUILog(const LVGLMessage_t *msg) {
    const auto &data = msg->data.debug_ui_log;

    if (ui_txtAreaDebugLog && lv_obj_is_valid(ui_txtAreaDebugLog)) {
        LOG_TO_UI(ui_txtAreaDebugLog, data.message);
        ESP_LOGD(TAG, "Debug UI log added: %s", data.message);
    } else {
        ESP_LOGW(TAG, "Debug UI log requested but ui_txtAreaDebugLog not available: %s", data.message);
    }
}

static void handleShowStateOverview(const LVGLMessage_t *msg) {
    ESP_LOGI(TAG, "Settings: Showing comprehensive system overview");

    // Clean up any existing overlay first
    if (state_overlay && lv_obj_is_valid(state_overlay)) {
        lv_obj_del(state_overlay);
        state_overlay = NULL;
    }

    // Create the comprehensive system overview overlay
    lv_obj_t *currentScreen = lv_scr_act();
    if (currentScreen) {
        // Create main overlay container - larger for comprehensive info
        state_overlay = lv_obj_create(currentScreen);
        lv_obj_set_size(state_overlay, 700, 450);
        lv_obj_set_align(state_overlay, LV_ALIGN_CENTER);

        // Style the overlay
        lv_obj_set_style_bg_color(state_overlay, lv_color_hex(0x001122), LV_PART_MAIN);
        lv_obj_set_style_bg_opa(state_overlay, 250, LV_PART_MAIN);
        lv_obj_set_style_border_color(state_overlay, lv_color_hex(0x0088FF), LV_PART_MAIN);
        lv_obj_set_style_border_width(state_overlay, 3, LV_PART_MAIN);
        lv_obj_set_style_radius(state_overlay, 20, LV_PART_MAIN);
        lv_obj_set_style_shadow_width(state_overlay, 30, LV_PART_MAIN);
        lv_obj_set_style_shadow_opa(state_overlay, 150, LV_PART_MAIN);

        // Create title label
        lv_obj_t *title_label = lv_label_create(state_overlay);
        lv_label_set_text(title_label, "SYSTEM OVERVIEW");
        lv_obj_set_align(title_label, LV_ALIGN_TOP_MID);
        lv_obj_set_y(title_label, 15);
        lv_obj_set_style_text_color(title_label, lv_color_hex(0x00CCFF), LV_PART_MAIN);
        lv_obj_set_style_text_font(title_label, &lv_font_montserrat_16, LV_PART_MAIN);

        // Create close button
        lv_obj_t *close_btn = lv_btn_create(state_overlay);
        lv_obj_set_size(close_btn, 70, 35);
        lv_obj_set_align(close_btn, LV_ALIGN_TOP_RIGHT);
        lv_obj_set_pos(close_btn, -15, 10);
        lv_obj_set_style_bg_color(close_btn, lv_color_hex(0xFF3333), LV_PART_MAIN);

        lv_obj_t *close_label = lv_label_create(close_btn);
        lv_label_set_text(close_label, "CLOSE");
        lv_obj_center(close_label);
        lv_obj_set_style_text_color(close_label, lv_color_white(), LV_PART_MAIN);

        // Add click event to close button
        lv_obj_add_event_cb(close_btn, [](lv_event_t *e) {
            if (lv_event_get_code(e) == LV_EVENT_CLICKED) {
                hideStateOverview();
            } }, LV_EVENT_CLICKED, NULL);

        // Create three-column layout
        lv_obj_t *main_container = lv_obj_create(state_overlay);
        lv_obj_remove_style_all(main_container);
        lv_obj_set_size(main_container, 670, 350);
        lv_obj_set_align(main_container, LV_ALIGN_CENTER);
        lv_obj_set_y(main_container, 15);
        lv_obj_set_flex_flow(main_container, LV_FLEX_FLOW_ROW);
        lv_obj_set_flex_align(main_container, LV_FLEX_ALIGN_SPACE_BETWEEN, LV_FLEX_ALIGN_START, LV_FLEX_ALIGN_START);

        // Left Column - System Information
        lv_obj_t *left_col = lv_obj_create(main_container);
        lv_obj_set_size(left_col, 200, 340);
        lv_obj_set_style_bg_color(left_col, lv_color_hex(0x002244), LV_PART_MAIN);
        lv_obj_set_style_border_width(left_col, 1, LV_PART_MAIN);
        lv_obj_set_style_border_color(left_col, lv_color_hex(0x0066AA), LV_PART_MAIN);
        lv_obj_set_style_radius(left_col, 10, LV_PART_MAIN);

        lv_obj_t *sys_title = lv_label_create(left_col);
        lv_label_set_text(sys_title, "SYSTEM");
        lv_obj_set_align(sys_title, LV_ALIGN_TOP_MID);
        lv_obj_set_y(sys_title, 10);
        lv_obj_set_style_text_color(sys_title, lv_color_hex(0x00FF88), LV_PART_MAIN);
        lv_obj_set_style_text_font(sys_title, &lv_font_montserrat_14, LV_PART_MAIN);

        state_system_label = lv_label_create(left_col);
        lv_obj_set_align(state_system_label, LV_ALIGN_TOP_LEFT);
        lv_obj_set_pos(state_system_label, 10, 40);
        lv_obj_set_size(state_system_label, 180, 280);
        lv_obj_set_style_text_color(state_system_label, lv_color_white(), LV_PART_MAIN);
        lv_obj_set_style_text_font(state_system_label, &lv_font_montserrat_12, LV_PART_MAIN);
        lv_label_set_long_mode(state_system_label, LV_LABEL_LONG_WRAP);

        // Middle Column - Network & Connectivity
        lv_obj_t *mid_col = lv_obj_create(main_container);
        lv_obj_set_size(mid_col, 200, 340);
        lv_obj_set_style_bg_color(mid_col, lv_color_hex(0x002244), LV_PART_MAIN);
        lv_obj_set_style_border_width(mid_col, 1, LV_PART_MAIN);
        lv_obj_set_style_border_color(mid_col, lv_color_hex(0x0066AA), LV_PART_MAIN);
        lv_obj_set_style_radius(mid_col, 10, LV_PART_MAIN);

        lv_obj_t *net_title = lv_label_create(mid_col);
        lv_label_set_text(net_title, "NETWORK");
        lv_obj_set_align(net_title, LV_ALIGN_TOP_MID);
        lv_obj_set_y(net_title, 10);
        lv_obj_set_style_text_color(net_title, lv_color_hex(0x00FF88), LV_PART_MAIN);
        lv_obj_set_style_text_font(net_title, &lv_font_montserrat_14, LV_PART_MAIN);

        state_network_label = lv_label_create(mid_col);
        lv_obj_set_align(state_network_label, LV_ALIGN_TOP_LEFT);
        lv_obj_set_pos(state_network_label, 10, 40);
        lv_obj_set_size(state_network_label, 180, 280);
        lv_obj_set_style_text_color(state_network_label, lv_color_white(), LV_PART_MAIN);
        lv_obj_set_style_text_font(state_network_label, &lv_font_montserrat_12, LV_PART_MAIN);
        lv_label_set_long_mode(state_network_label, LV_LABEL_LONG_WRAP);

        // Right Column - Audio & Actions
        lv_obj_t *right_col = lv_obj_create(main_container);
        lv_obj_set_size(right_col, 240, 340);
        lv_obj_set_style_bg_color(right_col, lv_color_hex(0x002244), LV_PART_MAIN);
        lv_obj_set_style_border_width(right_col, 1, LV_PART_MAIN);
        lv_obj_set_style_border_color(right_col, lv_color_hex(0x0066AA), LV_PART_MAIN);
        lv_obj_set_style_radius(right_col, 10, LV_PART_MAIN);

        lv_obj_t *audio_title = lv_label_create(right_col);
        lv_label_set_text(audio_title, "AUDIO & ACTIONS");
        lv_obj_set_align(audio_title, LV_ALIGN_TOP_MID);
        lv_obj_set_y(audio_title, 10);
        lv_obj_set_style_text_color(audio_title, lv_color_hex(0x00FF88), LV_PART_MAIN);
        lv_obj_set_style_text_font(audio_title, &lv_font_montserrat_14, LV_PART_MAIN);

        state_audio_label = lv_label_create(right_col);
        lv_obj_set_align(state_audio_label, LV_ALIGN_TOP_LEFT);
        lv_obj_set_pos(state_audio_label, 10, 40);
        lv_obj_set_size(state_audio_label, 220, 150);  // Reduced to make room for 4 buttons
        lv_obj_set_style_text_color(state_audio_label, lv_color_white(), LV_PART_MAIN);
        lv_obj_set_style_text_font(state_audio_label, &lv_font_montserrat_12, LV_PART_MAIN);
        lv_label_set_long_mode(state_audio_label, LV_LABEL_LONG_WRAP);

        // Action buttons in right column (expanded for 4 buttons)
        lv_obj_t *actions_container = lv_obj_create(right_col);
        lv_obj_remove_style_all(actions_container);
        lv_obj_set_size(actions_container, 220, 140);  // Increased height for 4 buttons
        lv_obj_set_align(actions_container, LV_ALIGN_BOTTOM_MID);
        lv_obj_set_y(actions_container, -10);
        lv_obj_set_flex_flow(actions_container, LV_FLEX_FLOW_COLUMN);
        lv_obj_set_flex_align(actions_container, LV_FLEX_ALIGN_SPACE_EVENLY, LV_FLEX_ALIGN_CENTER, LV_FLEX_ALIGN_CENTER);

        // FORMAT SD button
        lv_obj_t *format_sd_btn = lv_btn_create(actions_container);
        lv_obj_set_size(format_sd_btn, 200, 32);  // Standardized for 4 buttons
        lv_obj_set_style_bg_color(format_sd_btn, lv_color_hex(0xFF6600), LV_PART_MAIN);

        lv_obj_t *format_label = lv_label_create(format_sd_btn);
        lv_label_set_text(format_label, "FORMAT SD CARD");
        lv_obj_center(format_label);
        lv_obj_set_style_text_color(format_label, lv_color_white(), LV_PART_MAIN);
        lv_obj_set_style_text_font(format_label, &lv_font_montserrat_12, LV_PART_MAIN);

        lv_obj_add_event_cb(format_sd_btn, [](lv_event_t *e) {
            if (lv_event_get_code(e) == LV_EVENT_CLICKED) {
                ESP_LOGI(TAG, "FORMAT SD button clicked");
                requestSDFormat();
            } }, LV_EVENT_CLICKED, NULL);

        // ENTER OTA MODE button
        lv_obj_t *ota_mode_btn = lv_btn_create(actions_container);
        lv_obj_set_size(ota_mode_btn, 200, 32);  // Slightly smaller for 4 buttons
        lv_obj_set_style_bg_color(ota_mode_btn, lv_color_hex(0x3366FF), LV_PART_MAIN);

        lv_obj_t *ota_label = lv_label_create(ota_mode_btn);
        lv_label_set_text(ota_label, "ENTER OTA MODE");
        lv_obj_center(ota_label);
        lv_obj_set_style_text_color(ota_label, lv_color_white(), LV_PART_MAIN);
        lv_obj_set_style_text_font(ota_label, &lv_font_montserrat_12, LV_PART_MAIN);

        lv_obj_add_event_cb(ota_mode_btn, [](lv_event_t *e) {
            if (lv_event_get_code(e) == LV_EVENT_CLICKED) {
                ESP_LOGI(TAG, "ENTER OTA MODE button clicked - requesting restart into OTA mode");

                // Hide settings overlay first
                hideStateOverview();

                // Show brief message and trigger restart into OTA mode
                UI::Dialog::UniversalDialog::showInfo(
                    "OTA MODE",
                    "Restarting into OTA mode...\n\n"
                    "System will restart and enter\n"
                    "firmware update mode.",
                    []() {
                        // User acknowledged - request OTA mode restart
                        ESP_LOGI(TAG, "User confirmed OTA mode - requesting restart");
                        Boot::BootManager::requestOTAMode();
                    },
                    UI::Dialog::DialogSize::MEDIUM
                );
            } }, LV_EVENT_CLICKED, NULL);

        // Restart button
        lv_obj_t *restart_btn = lv_btn_create(actions_container);
        lv_obj_set_size(restart_btn, 200, 32);  // Standardized for 4 buttons
        lv_obj_set_style_bg_color(restart_btn, lv_color_hex(0xFF3366), LV_PART_MAIN);

        lv_obj_t *restart_label = lv_label_create(restart_btn);
        lv_label_set_text(restart_label, "RESTART SYSTEM");
        lv_obj_center(restart_label);
        lv_obj_set_style_text_color(restart_label, lv_color_white(), LV_PART_MAIN);
        lv_obj_set_style_text_font(restart_label, &lv_font_montserrat_12, LV_PART_MAIN);

        lv_obj_add_event_cb(restart_btn, [](lv_event_t *e) {
            if (lv_event_get_code(e) == LV_EVENT_CLICKED) {
                ESP_LOGI(TAG, "RESTART button clicked - restarting in 2 seconds");
                hideStateOverview();
                vTaskDelay(pdMS_TO_TICKS(2000));
                esp_restart();
            } }, LV_EVENT_CLICKED, NULL);

        // Refresh button
        lv_obj_t *refresh_btn = lv_btn_create(actions_container);
        lv_obj_set_size(refresh_btn, 200, 32);  // Standardized for 4 buttons
        lv_obj_set_style_bg_color(refresh_btn, lv_color_hex(0x00AA66), LV_PART_MAIN);

        lv_obj_t *refresh_label = lv_label_create(refresh_btn);
        lv_label_set_text(refresh_label, "REFRESH DATA");
        lv_obj_center(refresh_label);
        lv_obj_set_style_text_color(refresh_label, lv_color_white(), LV_PART_MAIN);
        lv_obj_set_style_text_font(refresh_label, &lv_font_montserrat_12, LV_PART_MAIN);

        lv_obj_add_event_cb(refresh_btn, [](lv_event_t *e) {
            if (lv_event_get_code(e) == LV_EVENT_CLICKED) {
                ESP_LOGI(TAG, "REFRESH button clicked - updating overview");
                updateStateOverview();
            } }, LV_EVENT_CLICKED, NULL);

        ESP_LOGI(TAG, "Settings: Comprehensive system overview created successfully");

        // Trigger immediate update of the state data
        updateStateOverview();
    } else {
        ESP_LOGE(TAG, "Settings: No current screen available for state overlay");
    }
}

static void handleUpdateStateOverview(const LVGLMessage_t *msg) {
    if (!state_overlay || !lv_obj_is_valid(state_overlay)) {
        ESP_LOGW(TAG, "Settings: Update requested but no state overlay exists");
        return;
    }

    const auto &data = msg->data.state_overview;
    ESP_LOGI(TAG, "Settings: Updating state overview with current system data");

    // Update system information
    if (state_system_label && lv_obj_is_valid(state_system_label)) {
        static char system_text[512];
        uint32_t uptimeMinutes = data.uptime_ms / 60000;
        uint32_t uptimeHours = uptimeMinutes / 60;
        uint32_t uptime_display_min = uptimeMinutes % 60;

        snprintf(system_text, sizeof(system_text),
                 "Memory:\n"
                 "  Free Heap: %u KB\n"
                 "  Free PSRAM: %u KB\n\n"
                 "Performance:\n"
                 "  CPU Freq: %u MHz\n"
                 "  Uptime: %uh %um\n\n"
                 "Storage:\n"
                 "  SD Card Status: Available\n"
                 "  Format Support: Yes\n\n"
                 "Hardware:\n"
                 "  Touch: Responsive\n"
                 "  Display: Active",
                 data.free_heap / 1024,
                 data.free_psram / 1024,
                 data.cpu_freq,
                 uptimeHours, uptime_display_min);
        lv_label_set_text(state_system_label, system_text);
    }

    // Update network information
    if (state_network_label && lv_obj_is_valid(state_network_label)) {
        static char network_text[512];
        const char *signal_strength = "Unknown";
        if (data.wifi_rssi > -50)
            signal_strength = "Excellent";
        else if (data.wifi_rssi > -60)
            signal_strength = "Good";
        else if (data.wifi_rssi > -70)
            signal_strength = "Fair";
        else if (data.wifi_rssi > -80)
            signal_strength = "Poor";
        else
            signal_strength = "Very Poor";

        snprintf(network_text, sizeof(network_text),
                 "WiFi Connection:\n"
                 "  Status: %s\n"
                 "  Signal: %s\n"
                 "  RSSI: %d dBm\n\n"
                 "Network:\n"
                 "  IP Address: %s\n\n"
                 "Services:\n"
                 "  Serial: Active\n"
                 "  OTA: Available\n"
                 "  Network: OTA Mode Only\n\n"
                 "Protocol:\n"
                 "  Message Bus: Active\n"
                 "  Audio Streaming: OK",
                 data.wifi_status, signal_strength, data.wifi_rssi,
                 data.ip_address);
        lv_label_set_text(state_network_label, network_text);
    }

    // Update audio information
    if (state_audio_label && lv_obj_is_valid(state_audio_label)) {
        static char audio_text[512];
        const char *mute_indicator = data.main_device_muted ? " [MUTED]" : "";

        snprintf(audio_text, sizeof(audio_text),
                 "Current Tab: %s\n\n"
                 "Primary Device:\n"
                 "  Name: %s\n"
                 "  Volume: %d%%%s\n\n"
                 "Balance Mode:\n"
                 "  Device 1: %s\n"
                 "  Volume 1: %d%%%s\n"
                 "  Device 2: %s\n"
                 "  Volume 2: %d%%%s\n\n"
                 "System Actions:\n"
                 "  FORMAT SD: Erase all data\n"
                 "  OTA MODE: Update firmware\n"
                 "  RESTART: Reboot device\n"
                 "  REFRESH: Update info",
                 data.current_tab,
                 data.main_device, data.main_device_volume, mute_indicator,
                 data.balance_device1, data.balance_device1_volume,
                 data.balance_device1_muted ? " [MUTED]" : "",
                 data.balance_device2, data.balance_device2_volume,
                 data.balance_device2_muted ? " [MUTED]" : "");
        lv_label_set_text(state_audio_label, audio_text);
    }

    ESP_LOGI(TAG, "Settings: State overview updated successfully");
}

static void handleHideStateOverview(const LVGLMessage_t *msg) {
    ESP_LOGI(TAG, "Settings: Hiding state overview overlay");

    if (state_overlay && lv_obj_is_valid(state_overlay)) {
        lv_obj_del(state_overlay);
        state_overlay = NULL;
        state_system_label = NULL;
        state_network_label = NULL;
        state_audio_label = NULL;
        ESP_LOGI(TAG, "Settings: State overview overlay hidden successfully");
    } else {
        ESP_LOGW(TAG, "Settings: Hide requested but no state overlay exists");
    }
}

static void handleFormatSDRequest(const LVGLMessage_t *msg) {
    ESP_LOGI(TAG, "SD Format: Showing confirmation dialog using Universal Dialog");

    // Use the new Universal Dialog system for SD format confirmation
    UI::Dialog::UniversalDialog::showWarning(
        "FORMAT SD CARD",
        "*** WARNING ***\n\n"
        "This will PERMANENTLY ERASE\n"
        "ALL DATA on the SD card!\n\n"
        "This action CANNOT be undone.\n"
        "Are you absolutely sure?",
        []() {
            // Confirmed - start format
            ESP_LOGI(TAG, "SD Format: Confirmed by user - starting format");
            confirmSDFormat();
        },
        []() {
            // Cancelled
            ESP_LOGI(TAG, "SD Format: Cancelled by user");
        },
        UI::Dialog::DialogSize::MEDIUM);
}

// Forward declaration for the SD format task
static void sdFormatTask(void *parameter);

static void handleFormatSDConfirm(const LVGLMessage_t *msg) {
    ESP_LOGI(TAG, "SD Format: Starting format process using Universal Dialog");

    // Use Universal Dialog system for progress dialog
    UI::Dialog::ProgressConfig progressConfig;
    progressConfig.title = "FORMATTING SD CARD";
    progressConfig.message = "Initializing format...";
    progressConfig.value = 0;
    progressConfig.max = 100;
    progressConfig.indeterminate = false;
    progressConfig.cancellable = false;  // Don't allow cancellation during format

    UI::Dialog::UniversalDialog::showProgress(progressConfig, UI::Dialog::DialogSize::MEDIUM);

    ESP_LOGI(TAG, "SD Format: Progress dialog created, starting actual format task");

    // Start the actual SD format process in a separate task
    xTaskCreate(sdFormatTask, "SDFormatTask", 4096, NULL, tskIDLE_PRIORITY + 1, NULL);

    // Initial progress update
    updateSDFormatProgress(5, "Starting format operation...");
}

static void handleFormatSDProgress(const LVGLMessage_t *msg) {
    const auto &data = msg->data.sd_format;
    ESP_LOGI(TAG, "SD Format: Progress update - %d%% - %s", data.progress, data.message);

    // Update progress using Universal Dialog system
    UI::Dialog::UniversalDialog::updateProgress(data.progress, data.message);
}

static void handleFormatSDComplete(const LVGLMessage_t *msg) {
    const auto &data = msg->data.sd_format;
    ESP_LOGI(TAG, "SD Format: Complete - Success: %s - %s", data.success ? "YES" : "NO", data.message);

    // Close the progress dialog and show completion status
    UI::Dialog::UniversalDialog::closeDialog();

    // Show completion dialog based on success/failure
    if (data.success) {
        UI::Dialog::UniversalDialog::showInfo(
            "Format Complete",
            data.message,
            nullptr,
            UI::Dialog::DialogSize::MEDIUM);
    } else {
        UI::Dialog::UniversalDialog::showError(
            "Format Failed",
            data.message,
            nullptr,
            UI::Dialog::DialogSize::MEDIUM);
    }
}

// SD Format Task Implementation
static void sdFormatTask(void *parameter) {
    ESP_LOGI(TAG, "SD Format Task: Starting SD card format operation");

    bool formatSuccess = false;

    // Phase 1: Preparation (5-15%)
    updateSDFormatProgress(10, "Preparing for format...");
    vTaskDelay(pdMS_TO_TICKS(500));

    // Check if SD card is available
    if (!Hardware::SD::isMounted()) {
        ESP_LOGW(TAG, "SD Format Task: SD card not mounted, attempting to mount");
        updateSDFormatProgress(15, "Mounting SD card...");

        if (!Hardware::SD::mount()) {
            ESP_LOGE(TAG, "SD Format Task: Failed to mount SD card");
            completeSDFormat(false, "ERROR: Cannot access SD card");
            vTaskDelete(NULL);
            return;
        }
    }

    // Phase 2: Pre-format checks (15-25%)
    updateSDFormatProgress(20, "Verifying SD card...");
    vTaskDelay(pdMS_TO_TICKS(300));

    Hardware::SD::SDCardInfo cardInfo = Hardware::SD::getCardInfo();
    if (cardInfo.cardType == CARD_NONE) {
        ESP_LOGE(TAG, "SD Format Task: No SD card detected");
        completeSDFormat(false, "ERROR: No SD card found");
        vTaskDelete(NULL);
        return;
    }

    ESP_LOGI(TAG, "SD Format Task: Card detected - Type: %d, Size: %.2f MB",
             cardInfo.cardType, cardInfo.cardSize / (1024.0 * 1024.0));

    // Phase 3: Begin format operation (25-90%)
    updateSDFormatProgress(25, "Starting format operation...");
    vTaskDelay(pdMS_TO_TICKS(500));

    // Update progress during format
    updateSDFormatProgress(40, "Removing files and directories...");
    vTaskDelay(pdMS_TO_TICKS(300));

    updateSDFormatProgress(60, "Cleaning file system...");
    vTaskDelay(pdMS_TO_TICKS(200));

    updateSDFormatProgress(75, "Finalizing format...");

    // Perform the actual format operation
    ESP_LOGI(TAG, "SD Format Task: Calling Hardware::SD::format()");
    formatSuccess = Hardware::SD::format();

    if (formatSuccess) {
        ESP_LOGI(TAG, "SD Format Task: Format completed successfully");
        updateSDFormatProgress(90, "Format completed successfully");
        vTaskDelay(pdMS_TO_TICKS(500));

        // Phase 4: Post-format verification (90-100%)
        updateSDFormatProgress(95, "Verifying format...");
        vTaskDelay(pdMS_TO_TICKS(300));

        // Check if card is still accessible after format
        if (Hardware::SD::isMounted()) {
            completeSDFormat(true, "SD card formatted successfully!");
        } else {
            ESP_LOGW(TAG, "SD Format Task: Format completed but card not accessible");
            completeSDFormat(true, "Format completed (remount required)");
        }
    } else {
        ESP_LOGE(TAG, "SD Format Task: Format operation failed");
        completeSDFormat(false, "Format operation failed");
    }

    ESP_LOGI(TAG, "SD Format Task: Task completed, deleting task");
    vTaskDelete(NULL);
}

// PERFORMANCE: Initialize message handler mappings - single O(1) lookup
static void initializeMessageHandlers() {
    messageHandlers = {
        // Common/simple message handlers
        {MSG_UPDATE_WIFI_STATUS, handleWifiStatus},
        {MSG_UPDATE_NETWORK_INFO, handleNetworkInfo},
        {MSG_UPDATE_FPS_DISPLAY, handleFpsDisplay},
        {MSG_UPDATE_BUILD_TIME_DISPLAY, handleBuildTimeDisplay},
        {MSG_UPDATE_MASTER_VOLUME, handleMasterVolume},
        {MSG_UPDATE_SINGLE_VOLUME, handleSingleVolume},
        {MSG_UPDATE_BALANCE_VOLUME, handleBalanceVolume},
        {MSG_UPDATE_MASTER_DEVICE, handleMasterDevice},

        // Complex message handlers
        {MSG_UPDATE_OTA_PROGRESS, handleOtaProgress},
        {MSG_UPDATE_SINGLE_DEVICE, handleSingleDevice},
        {MSG_UPDATE_BALANCE_DEVICES, handleBalanceDevices},
        {MSG_SCREEN_CHANGE, handleScreenChange},
        {MSG_REQUEST_DATA, handleRequestData},
        {MSG_SHOW_OTA_SCREEN, handleShowOtaScreen},
        {MSG_UPDATE_OTA_SCREEN_PROGRESS, handleUpdateOtaScreenProgress},
        {MSG_HIDE_OTA_SCREEN, handleHideOtaScreen},
        {MSG_SHOW_OTA_STATUS_INDICATOR, handleShowOtaStatusIndicator},
        {MSG_UPDATE_OTA_STATUS_INDICATOR, handleUpdateOtaStatusIndicator},
        {MSG_HIDE_OTA_STATUS_INDICATOR, handleHideOtaStatusIndicator},
        {MSG_SHOW_STATE_OVERVIEW, handleShowStateOverview},
        {MSG_UPDATE_STATE_OVERVIEW, handleUpdateStateOverview},
        {MSG_HIDE_STATE_OVERVIEW, handleHideStateOverview},
        {MSG_FORMAT_SD_REQUEST, handleFormatSDRequest},
        {MSG_FORMAT_SD_CONFIRM, handleFormatSDConfirm},
        {MSG_FORMAT_SD_PROGRESS, handleFormatSDProgress},
        {MSG_FORMAT_SD_COMPLETE, handleFormatSDComplete},
        {MSG_DEBUG_UI_LOG, handleDebugUILog}};
}

// Queue handle
QueueHandle_t lvglMessageQueue = NULL;

// Message queue size
#define LVGL_MESSAGE_QUEUE_SIZE 128  // Emergency increase from 32 to handle message overflow

bool init(void) {
    ESP_LOGI(TAG, "Initializing LVGL Message Handler");

    // PERFORMANCE: Initialize message handler mappings
    initializeMessageHandlers();

    // Create message queue
    lvglMessageQueue =
        xQueueCreate(LVGL_MESSAGE_QUEUE_SIZE, sizeof(LVGLMessage_t));
    if (lvglMessageQueue == NULL) {
        ESP_LOGE(TAG, "Failed to create LVGL message queue");
        return false;
    }

    // CRITICAL: Ensure LVGL timer system is ready before creating timers
    // This prevents issues when ERROR logging level provides no debug delays
    ESP_LOGI(TAG, "Verifying LVGL timer system readiness...");

    // Wait for LVGL to be properly initialized
    lv_disp_t *disp = lv_disp_get_default();
    if (disp == NULL) {
        ESP_LOGE(TAG, "LVGL display not available - cannot create message timer");
        return false;
    }

    // Additional small delay to ensure timer system is stable
    vTaskDelay(pdMS_TO_TICKS(100));

    // Create LVGL timer to process messages every 10ms (improved responsiveness)
    ESP_LOGI(TAG, "Creating LVGL message processing timer...");
    lv_timer_t *msgTimer = lv_timer_create(processMessageQueue, 10, NULL);
    if (msgTimer == NULL) {
        ESP_LOGE(TAG, "Failed to create LVGL message processing timer");
        return false;
    }

    // Verify timer was created successfully
    ESP_LOGI(TAG, "LVGL message timer created successfully");

    ESP_LOGI(TAG, "LVGL Message Handler initialized successfully");
    return true;
}

void deinit(void) {
    if (lvglMessageQueue) {
        vQueueDelete(lvglMessageQueue);
        lvglMessageQueue = NULL;
    }
}

bool sendMessage(const LVGLMessage_t *message) {
    if (lvglMessageQueue == NULL || message == NULL) {
        return false;
    }

    // Send message with no blocking (timeout = 0)
    if (xQueueSend(lvglMessageQueue, message, 0) != pdTRUE) {
        ESP_LOGW(TAG, "Message queue full, dropping message type %d",
                 message->type);
        return false;
    }

    return true;
}

void processMessageQueue(lv_timer_t *timer) {
    // CRITICAL: Don't process UI updates during rendering to prevent corruption
    // TODO: Fix lv_disp_t incomplete type issue
    // lv_disp_t *disp = lv_disp_get_default();
    // if (disp && disp->rendering_in_progress) {
    //     return;
    // }

    LVGLMessage_t message;

    // OPTIMIZED: Adaptive message processing based on queue size and system load
    int messagesProcessed = 0;
    uint32_t processing_start = millis();

    // Dynamic processing limits based on queue size
    uxQueueMessagesWaiting(lvglMessageQueue);
    int queueSize = uxQueueMessagesWaiting(lvglMessageQueue);
    int maxMessages;
    uint32_t maxProcessingTime;

    if (queueSize > 64) {
        // Emergency mode: High queue size
        maxMessages = 15;
        maxProcessingTime = 50;  // 50ms max
        ESP_LOGW(TAG, "Message queue overloaded (%d messages), entering emergency processing", queueSize);
    } else if (queueSize > 32) {
        // High load mode
        maxMessages = 10;
        maxProcessingTime = 35;
    } else if (queueSize > 16) {
        // Medium load mode
        maxMessages = 8;
        maxProcessingTime = 25;
    } else {
        // Normal mode
        maxMessages = 5;
        maxProcessingTime = 20;
    }

    // Process available messages with adaptive limits
    while (messagesProcessed < maxMessages &&
           (millis() - processing_start) < maxProcessingTime &&
           xQueueReceive(lvglMessageQueue, &message, 0) == pdTRUE) {
        messagesProcessed++;

        // PERFORMANCE: Single O(1) hash map lookup - no more double lookups!
        auto handler = messageHandlers.find(message.type);
        if (handler != messageHandlers.end()) {
            handler->second(&message);
        } else {
            ESP_LOGD(TAG, "Unhandled message type: %d", message.type);
        }
    }

    // OPTIMIZED: Performance monitoring and queue health reporting
    uint32_t processingTime = millis() - processing_start;
    if (processingTime > 30 || messagesProcessed >= maxMessages) {
        ESP_LOGD(TAG, "Processed %d messages in %ums (queue: %d→%d)",
                 messagesProcessed, processingTime, queueSize, uxQueueMessagesWaiting(lvglMessageQueue));
    }

    // OPTIMIZED: Queue overflow protection
    if (uxQueueMessagesWaiting(lvglMessageQueue) > 100) {
        ESP_LOGW(TAG, "Message queue critically full (%d), purging old messages",
                 uxQueueMessagesWaiting(lvglMessageQueue));

        // Track message type distribution during purge
        int messageTypeCounts[32] = {0};  // Assuming we have less than 32 message types
        int totalPurged = 0;

        // Purge some old messages to prevent complete overflow
        LVGLMessage_t dummyMessage;
        for (int i = 0; i < 20 && xQueueReceive(lvglMessageQueue, &dummyMessage, 0) == pdTRUE; i++) {
            // Track the message type
            if (dummyMessage.type < 32) {
                messageTypeCounts[dummyMessage.type]++;
            }
            totalPurged++;
        }

        // Log the distribution of purged message types
        if (totalPurged > 0) {
            ESP_LOGW(TAG, "Purged %d messages. Distribution:", totalPurged);
            for (int i = 0; i < 32; i++) {
                if (messageTypeCounts[i] > 0) {
                    const char *msgTypeName = getMessageTypeName(i);
                    ESP_LOGW(TAG, "  Type %d (%s): %d messages (%.1f%%)",
                             i, msgTypeName, messageTypeCounts[i],
                             (messageTypeCounts[i] * 100.0f) / totalPurged);
                }
            }
        }
    }
}

// Helper functions
bool updateWifiStatus(const char *status, bool connected) {
    LVGLMessage_t message;
    message.type = MSG_UPDATE_WIFI_STATUS;
    message.data.wifi_status.status = status;
    message.data.wifi_status.connected = connected;
    return sendMessage(&message);
}

bool updateNetworkInfo(const char *ssid, const char *ip) {
    LVGLMessage_t message;
    message.type = MSG_UPDATE_NETWORK_INFO;
    message.data.network_info.ssid = ssid;
    message.data.network_info.ip = ip;
    return sendMessage(&message);
}

bool updateOTAProgress(uint8_t progress, bool in_progress, bool success,
                       const char *msg) {
    LVGLMessage_t message;
    message.type = MSG_UPDATE_OTA_PROGRESS;
    message.data.ota_progress.progress = progress;
    message.data.ota_progress.in_progress = in_progress;
    message.data.ota_progress.success = success;

    // Safely copy message string
    if (msg) {
        strncpy(message.data.ota_progress.message, msg,
                sizeof(message.data.ota_progress.message) - 1);
        message.data.ota_progress
            .message[sizeof(message.data.ota_progress.message) - 1] = '\0';
    } else {
        message.data.ota_progress.message[0] = '\0';
    }

    return sendMessage(&message);
}

bool updateFpsDisplay(float fps) {
    LVGLMessage_t message;
    message.type = MSG_UPDATE_FPS_DISPLAY;
    message.data.fps_display.fps = fps;
    return sendMessage(&message);
}

bool updateBuildTimeDisplay() {
    LVGLMessage_t message;
    message.type = MSG_UPDATE_BUILD_TIME_DISPLAY;
    return sendMessage(&message);
}

bool changeScreen(void *screen, int anim_type, int time, int delay) {
    LVGLMessage_t message;
    message.type = MSG_SCREEN_CHANGE;
    message.data.screen_change.screen = screen;
    message.data.screen_change.anim_type = anim_type;
    message.data.screen_change.time = time;
    message.data.screen_change.delay = delay;
    return sendMessage(&message);
}

// Helper functions for the custom OTA screen
bool showOtaScreen(void) {
    LVGLMessage_t message;
    message.type = MSG_SHOW_OTA_SCREEN;
    return sendMessage(&message);
}

bool updateOtaScreenProgress(uint8_t progress, const char *msg) {
    LVGLMessage_t message;
    message.type = MSG_UPDATE_OTA_SCREEN_PROGRESS;
    message.data.ota_screen_progress.progress = progress;
    // Safely copy message string
    if (msg) {
        strncpy(message.data.ota_screen_progress.message, msg,
                sizeof(message.data.ota_screen_progress.message) - 1);
        message.data.ota_screen_progress
            .message[sizeof(message.data.ota_screen_progress.message) - 1] = '\0';
    } else {
        message.data.ota_screen_progress.message[0] = '\0';
    }
    return sendMessage(&message);
}

bool hideOtaScreen(void) {
    LVGLMessage_t message;
    message.type = MSG_HIDE_OTA_SCREEN;
    return sendMessage(&message);
}

void updateOtaScreenDirectly(uint8_t progress, const char *msg) {
    ESP_LOGI(TAG, "OTA: Direct update - %d%% - %s", progress, msg ? msg : "");

    // BULLETPROOF: Direct UI updates for critical OTA operations
    // This bypasses the message queue for immediate updates during critical phases

    // Ensure we're on the correct screen
    if (lv_scr_act() != ui_screenOTA) {
        ESP_LOGW(TAG, "OTA: Direct update but not on OTA screen - switching immediately");
        lv_scr_load(ui_screenOTA);
        if (ui_screenOTA && !lv_obj_is_valid(ui_screenOTA)) {
            ui_screenOTA_screen_init();
        }
    }

    // Update progress bar immediately without animation for critical operations
    if (ui_barOTAUpdateProgress && lv_obj_is_valid(ui_barOTAUpdateProgress)) {
        lv_bar_set_value(ui_barOTAUpdateProgress, progress, LV_ANIM_OFF);
    }

    // Update status message
    if (ui_lblOTAUpdateProgress && lv_obj_is_valid(ui_lblOTAUpdateProgress) && msg) {
        lv_label_set_text(ui_lblOTAUpdateProgress, msg);
    }

    // Visual feedback for different progress states
    if (ui_Label2 && lv_obj_is_valid(ui_Label2)) {
        if (progress >= 100) {
            lv_label_set_text(ui_Label2, "COMPLETE");
            lv_obj_set_style_text_color(ui_Label2, lv_color_hex(0x00FF00), LV_PART_MAIN);
        } else if (progress > 90) {
            lv_label_set_text(ui_Label2, "FINISHING");
            lv_obj_set_style_text_color(ui_Label2, lv_color_hex(0xFFFF00), LV_PART_MAIN);
        } else {
            lv_label_set_text(ui_Label2, "UPDATING");
            lv_obj_set_style_text_color(ui_Label2, lv_color_white(), LV_PART_MAIN);
        }
    }

    // CRITICAL: Force immediate refresh to minimize timing conflicts during OTA
    // This ensures updates are visible even if interrupts are disabled
    lv_refr_now(lv_disp_get_default());

    ESP_LOGD(TAG, "OTA: Direct update completed");
}

// Tab-specific volume update functions
bool updateMasterVolume(int volume) {
    LVGLMessage_t message;
    message.type = MSG_UPDATE_MASTER_VOLUME;
    message.data.master_volume.volume = volume;
    return sendMessage(&message);
}

bool updateSingleVolume(int volume) {
    LVGLMessage_t message;
    message.type = MSG_UPDATE_SINGLE_VOLUME;
    message.data.single_volume.volume = volume;
    return sendMessage(&message);
}

bool updateBalanceVolume(int volume) {
    LVGLMessage_t message;
    message.type = MSG_UPDATE_BALANCE_VOLUME;
    message.data.balance_volume.volume = volume;
    return sendMessage(&message);
}

// Tab-specific device update functions
bool updateMasterDevice(const char *device_name) {
    LVGLMessage_t message;
    message.type = MSG_UPDATE_MASTER_DEVICE;

    // Safely copy device name string
    if (device_name) {
        strncpy(message.data.master_device.device_name, device_name,
                sizeof(message.data.master_device.device_name) - 1);
        message.data.master_device.device_name[sizeof(message.data.master_device.device_name) - 1] = '\0';
    } else {
        message.data.master_device.device_name[0] = '\0';
    }

    return sendMessage(&message);
}

bool updateSingleDevice(const char *device_name) {
    LVGLMessage_t message;
    message.type = MSG_UPDATE_SINGLE_DEVICE;

    // Safely copy device name string
    if (device_name) {
        strncpy(message.data.single_device.device_name, device_name,
                sizeof(message.data.single_device.device_name) - 1);
        message.data.single_device.device_name[sizeof(message.data.single_device.device_name) - 1] = '\0';
    } else {
        message.data.single_device.device_name[0] = '\0';
    }

    return sendMessage(&message);
}

bool updateBalanceDevices(const char *device1_name, const char *device2_name) {
    LVGLMessage_t message;
    message.type = MSG_UPDATE_BALANCE_DEVICES;

    // Safely copy device1 name string
    if (device1_name) {
        strncpy(message.data.balance_devices.device1_name, device1_name,
                sizeof(message.data.balance_devices.device1_name) - 1);
        message.data.balance_devices.device1_name[sizeof(message.data.balance_devices.device1_name) - 1] = '\0';
    } else {
        message.data.balance_devices.device1_name[0] = '\0';
    }

    // Safely copy device2 name string
    if (device2_name) {
        strncpy(message.data.balance_devices.device2_name, device2_name,
                sizeof(message.data.balance_devices.device2_name) - 1);
        message.data.balance_devices.device2_name[sizeof(message.data.balance_devices.device2_name) - 1] = '\0';
    } else {
        message.data.balance_devices.device2_name[0] = '\0';
    }

    return sendMessage(&message);
}

// PERFORMANCE: Tab volume update function pointers for O(1) lookup
using TabVolumeUpdater = bool (*)(int);

static std::unordered_map<uint32_t, TabVolumeUpdater> tabVolumeUpdaters = {
    {0, updateMasterVolume},  // Master tab
    {1, updateSingleVolume},  // Single tab
    {2, updateBalanceVolume}  // Balance tab
};

// Convenience function to update volume for the currently active tab
bool updateCurrentTabVolume(int volume) {
    // Get the currently active tab from the UI
    if (ui_tabsModeSwitch) {
        uint32_t activeTab = lv_tabview_get_tab_active(ui_tabsModeSwitch);

        auto tabUpdater = tabVolumeUpdaters.find(activeTab);
        if (tabUpdater != tabVolumeUpdaters.end()) {
            return tabUpdater->second(volume);
        } else {
            ESP_LOGW(TAG, "Unknown active tab: %d, defaulting to Master volume", activeTab);
            return updateMasterVolume(volume);  // Default to Master tab
        }
    } else {
        ESP_LOGW(TAG, "Tab view not available, defaulting to Master volume");
        return updateMasterVolume(volume);  // Default to Master tab
    }
}

// Helper functions for state overview
bool showStateOverview(void) {
    LVGLMessage_t message;
    message.type = MSG_SHOW_STATE_OVERVIEW;
    return sendMessage(&message);
}

bool updateStateOverview(void) {
    LVGLMessage_t message;
    message.type = MSG_UPDATE_STATE_OVERVIEW;

    // Collect current system state
    message.data.state_overview.free_heap = Hardware::Device::getFreeHeap();
    message.data.state_overview.free_psram = Hardware::Device::getPsramSize();
    message.data.state_overview.cpu_freq = Hardware::Device::getCpuFrequency();
    message.data.state_overview.uptime_ms = Hardware::Device::getMillis();

    // Network status - Network-free mode
    strncpy(message.data.state_overview.wifi_status, "Network-Free Mode",
            sizeof(message.data.state_overview.wifi_status) - 1);
    message.data.state_overview.wifi_status[sizeof(message.data.state_overview.wifi_status) - 1] = '\0';

    message.data.state_overview.wifi_rssi = 0;  // No WiFi in network-free mode

    strncpy(message.data.state_overview.ip_address, "N/A (Network-Free)",
            sizeof(message.data.state_overview.ip_address) - 1);
    message.data.state_overview.ip_address[sizeof(message.data.state_overview.ip_address) - 1] = '\0';

    // Network services available only during OTA mode

    // Collect audio state
    Application::Audio::AudioManager &audioManager = Application::Audio::AudioManager::getInstance();
    const auto &audioState = audioManager.getState();

    const char *tabName = audioManager.getTabName(audioManager.getCurrentTab());
    strncpy(message.data.state_overview.current_tab, tabName,
            sizeof(message.data.state_overview.current_tab) - 1);
    message.data.state_overview.current_tab[sizeof(message.data.state_overview.current_tab) - 1] = '\0';

    // Main device (Master/Single tab)
    if (audioState.selectedDevice1) {
        strncpy(message.data.state_overview.main_device, audioState.selectedDevice1->processName.c_str(),
                sizeof(message.data.state_overview.main_device) - 1);
        message.data.state_overview.main_device[sizeof(message.data.state_overview.main_device) - 1] = '\0';
        message.data.state_overview.main_device_volume = audioState.selectedDevice1->volume;
        message.data.state_overview.main_device_muted = audioState.selectedDevice1->isMuted;
    } else {
        strcpy(message.data.state_overview.main_device, "None");
        message.data.state_overview.main_device_volume = 0;
        message.data.state_overview.main_device_muted = false;
    }

    // Balance devices
    if (audioState.selectedDevice1) {
        strncpy(message.data.state_overview.balance_device1, audioState.selectedDevice1->processName.c_str(),
                sizeof(message.data.state_overview.balance_device1) - 1);
        message.data.state_overview.balance_device1[sizeof(message.data.state_overview.balance_device1) - 1] = '\0';
        message.data.state_overview.balance_device1_volume = audioState.selectedDevice1->volume;
        message.data.state_overview.balance_device1_muted = audioState.selectedDevice1->isMuted;
    } else {
        strcpy(message.data.state_overview.balance_device1, "None");
        message.data.state_overview.balance_device1_volume = 0;
        message.data.state_overview.balance_device1_muted = false;
    }

    if (audioState.selectedDevice2) {
        strncpy(message.data.state_overview.balance_device2, audioState.selectedDevice2->processName.c_str(),
                sizeof(message.data.state_overview.balance_device2) - 1);
        message.data.state_overview.balance_device2[sizeof(message.data.state_overview.balance_device2) - 1] = '\0';
        message.data.state_overview.balance_device2_volume = audioState.selectedDevice2->volume;
        message.data.state_overview.balance_device2_muted = audioState.selectedDevice2->isMuted;
    } else {
        strcpy(message.data.state_overview.balance_device2, "None");
        message.data.state_overview.balance_device2_volume = 0;
        message.data.state_overview.balance_device2_muted = false;
    }

    // Legacy compatibility fields (use main device data)
    strncpy(message.data.state_overview.selected_device, message.data.state_overview.main_device,
            sizeof(message.data.state_overview.selected_device) - 1);
    message.data.state_overview.current_volume = message.data.state_overview.main_device_volume;
    message.data.state_overview.is_muted = message.data.state_overview.main_device_muted;

    return sendMessage(&message);
}

bool hideStateOverview(void) {
    ESP_LOGI(TAG, "State Overlay: hideStateOverview() called - sending hide message");
    LVGLMessage_t message;
    message.type = MSG_HIDE_STATE_OVERVIEW;
    return sendMessage(&message);
}

bool updateSDStatus(const char *status, bool mounted, uint64_t total_mb, uint64_t used_mb, uint8_t card_type) {
    LVGLMessage_t message;
    message.type = MSG_UPDATE_SD_STATUS;
    message.data.sd_status.status = status;
    message.data.sd_status.mounted = mounted;
    message.data.sd_status.total_mb = total_mb;
    message.data.sd_status.used_mb = used_mb;
    message.data.sd_status.card_type = card_type;
    return sendMessage(&message);
}

// Helper functions for SD format operations
bool requestSDFormat(void) {
    LVGLMessage_t message;
    message.type = MSG_FORMAT_SD_REQUEST;
    return sendMessage(&message);
}

bool confirmSDFormat(void) {
    LVGLMessage_t message;
    message.type = MSG_FORMAT_SD_CONFIRM;
    return sendMessage(&message);
}

bool updateSDFormatProgress(uint8_t progress, const char *msg) {
    LVGLMessage_t message;
    message.type = MSG_FORMAT_SD_PROGRESS;
    message.data.sd_format.progress = progress;
    message.data.sd_format.in_progress = true;

    // Safely copy message string
    if (msg) {
        strncpy(message.data.sd_format.message, msg,
                sizeof(message.data.sd_format.message) - 1);
        message.data.sd_format.message[sizeof(message.data.sd_format.message) - 1] = '\0';
    } else {
        message.data.sd_format.message[0] = '\0';
    }

    return sendMessage(&message);
}

bool completeSDFormat(bool success, const char *msg) {
    LVGLMessage_t message;
    message.type = MSG_FORMAT_SD_COMPLETE;
    message.data.sd_format.success = success;
    message.data.sd_format.in_progress = false;
    message.data.sd_format.progress = success ? 100 : 0;

    // Safely copy message string
    if (msg) {
        strncpy(message.data.sd_format.message, msg,
                sizeof(message.data.sd_format.message) - 1);
        message.data.sd_format.message[sizeof(message.data.sd_format.message) - 1] = '\0';
    } else {
        message.data.sd_format.message[0] = '\0';
    }

    return sendMessage(&message);
}

// BULLETPROOF: Helper functions for OTA status indicators
bool showOTAStatusIndicator(uint8_t progress, const char *status, bool is_error, bool pulsing) {
    LVGLMessage_t message;
    message.type = MSG_SHOW_OTA_STATUS_INDICATOR;
    message.data.ota_status_indicator.show = true;
    message.data.ota_status_indicator.progress = progress;
    message.data.ota_status_indicator.is_error = is_error;
    message.data.ota_status_indicator.pulsing = pulsing;

    // Safely copy status string
    if (status) {
        strncpy(message.data.ota_status_indicator.status, status,
                sizeof(message.data.ota_status_indicator.status) - 1);
        message.data.ota_status_indicator.status[sizeof(message.data.ota_status_indicator.status) - 1] = '\0';
    } else {
        strcpy(message.data.ota_status_indicator.status, "OTA");
    }

    return sendMessage(&message);
}

bool updateOTAStatusIndicator(uint8_t progress, const char *status, bool is_error, bool pulsing) {
    LVGLMessage_t message;
    message.type = MSG_UPDATE_OTA_STATUS_INDICATOR;
    message.data.ota_status_indicator.show = true;
    message.data.ota_status_indicator.progress = progress;
    message.data.ota_status_indicator.is_error = is_error;
    message.data.ota_status_indicator.pulsing = pulsing;

    // Safely copy status string
    if (status) {
        strncpy(message.data.ota_status_indicator.status, status,
                sizeof(message.data.ota_status_indicator.status) - 1);
        message.data.ota_status_indicator.status[sizeof(message.data.ota_status_indicator.status) - 1] = '\0';
    } else {
        strcpy(message.data.ota_status_indicator.status, "OTA");
    }

    return sendMessage(&message);
}

bool hideOTAStatusIndicator(void) {
    LVGLMessage_t message;
    message.type = MSG_HIDE_OTA_STATUS_INDICATOR;
    message.data.ota_status_indicator.show = false;
    return sendMessage(&message);
}

// Helper function for debug UI logging
bool sendDebugUILog(const char *message) {
    if (!message) {
        ESP_LOGW(TAG, "sendDebugUILog called with null message");
        return false;
    }

    LVGLMessage_t lvglMessage;
    lvglMessage.type = MSG_DEBUG_UI_LOG;

    // Safely copy message string
    strncpy(lvglMessage.data.debug_ui_log.message, message,
            sizeof(lvglMessage.data.debug_ui_log.message) - 1);
    lvglMessage.data.debug_ui_log.message[sizeof(lvglMessage.data.debug_ui_log.message) - 1] = '\0';

    return sendMessage(&lvglMessage);
}

}  // namespace LVGLMessageHandler
}  // namespace Application<|MERGE_RESOLUTION|>--- conflicted
+++ resolved
@@ -267,15 +267,9 @@
 static void handleShowOtaScreen(const LVGLMessage_t *msg) {
     ESP_LOGI(TAG, "OTA: Showing multithreaded enhanced OTA screen");
 
-<<<<<<< HEAD
-    // Check if we're already in OTA mode to prevent duplicate screens
-    if (Boot::BootManager::getCurrentMode() == Boot::BootMode::OTA_UPDATE) {
-        ESP_LOGW(TAG, "OTA: Already in OTA mode, skipping screen creation");
-=======
     // Use the new enhanced OTA UI system
     if (!UI::OTA::createEnhancedOTAScreen()) {
         ESP_LOGE(TAG, "Failed to create enhanced OTA screen");
->>>>>>> 7708baf6
         return;
     }
 
