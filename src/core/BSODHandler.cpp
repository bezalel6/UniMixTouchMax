--- conflicted
+++ resolved
@@ -18,18 +18,10 @@
 
     // Mark as ready - we'll create the screen on-demand when needed
     bsodReady = true;
-<<<<<<< HEAD
 
-    // Install custom panic handler
-    // extern void esp_panic_handler_reconfigure(void);
-    // esp_panic_handler_reconfigure();
-
-=======
-    
     // Note: ESP panic handler integration can be added later if needed
     // For now, the BSOD system works through our macros
-    
->>>>>>> cebb4e65
+
     return true;
 }
 
@@ -135,13 +127,8 @@
     lv_scr_load(bsodScreen);
 
     // Force LVGL to process and render immediately
-<<<<<<< HEAD
-    lv_task_handler();
+    lv_timer_handler();
 
-=======
-    lv_timer_handler();
-    
->>>>>>> cebb4e65
     // Infinite loop - system is halted
     while(1) {
         lv_timer_handler();
