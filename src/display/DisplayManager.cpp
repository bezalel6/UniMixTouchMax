#include "DisplayManager.h"
#include "../application/TaskManager.h"
#include <cinttypes>
<<<<<<< HEAD
#include <esp_heap_caps.h>
#include <esp_log.h>
#include <stdio.h>
#include <string.h>
#include <ui/ui.h>

static const char *TAG = "DisplayManager";
=======
#include "../include/UIConstants.h"
static const char* TAG = "DisplayManager";
>>>>>>> 32898e8c

namespace Display {

// Private variables for ESP32-S3 optimization
static unsigned long lvLastTick = 0;
static unsigned long frameCount = 0;
static unsigned long lastFpsTime = 0;
static float currentFPS = 0.0f;
static const unsigned long FPS_UPDATE_INTERVAL = 500; // Update FPS every 500ms

// Performance monitoring
static uint32_t renderTime = 0;
static uint32_t maxRenderTime = 0;
static uint32_t avgRenderTime = 0;
static uint32_t renderSamples = 0;

// PSRAM usage monitoring
static size_t psramUsed = 0;
static size_t psramFree = 0;

bool init(void) {
  ESP_LOGI(TAG, "Initializing Display Manager (ESP32-S3 Optimized)");

  // Check available PSRAM
  size_t psramSize = heap_caps_get_total_size(MALLOC_CAP_SPIRAM);
  size_t psramFreeSize = heap_caps_get_free_size(MALLOC_CAP_SPIRAM);
  ESP_LOGI(TAG, "PSRAM: Total %d bytes, Free %d bytes", psramSize,
           psramFreeSize);

  // Force cache flush for ESP32-S3 PSRAM issues
  ESP_LOGI(TAG, "Flushing caches for ESP32-S3 PSRAM stability");

  // Initialize the smart display with ESP32-S3 optimizations
  smartdisplay_init();

  // Add a small delay to let display settle
  vTaskDelay(pdMS_TO_TICKS(100));

  // Initialize the UI
  ui_init();

  // Initialize tick tracking
  lvLastTick = millis();

  // Log display buffer information using LVGL 9.x API
  lv_disp_t *disp = lv_disp_get_default();
  if (disp) {
    ESP_LOGI(TAG, "Display resolution: %dx%d", lv_disp_get_hor_res(disp),
             lv_disp_get_ver_res(disp));
    ESP_LOGI(TAG, "Display initialized successfully");

    // Try to get some buffer information if available
    ESP_LOGI(TAG, "LVGL memory configured for ESP32-S3 stability (corruption "
                  "prevention)");

    // Force a display refresh to ensure buffers are properly initialized
    lv_obj_invalidate(lv_scr_act());
  }

  ESP_LOGI(
      TAG,
      "Display Manager initialized successfully with corruption prevention");
  return true;
}

void deinit(void) {
  ESP_LOGI(TAG, "Deinitializing Display Manager");
  ui_destroy();
}

void update(void) {
  uint32_t startTime = millis();

  // Update frame count for FPS calculation
  frameCount++;

  unsigned long now = millis();
  if (now - lastFpsTime >= FPS_UPDATE_INTERVAL) {
    // Calculate FPS based on actual time difference
    if (now > lastFpsTime) { // Prevent division by zero
      currentFPS = (float)frameCount * 1000.0f / (float)(now - lastFpsTime);
    } else {
      currentFPS = 0.0f;
    }

    // Clamp FPS to reasonable range (0-120 FPS)
    if (currentFPS > 120.0f) {
      currentFPS = 120.0f;
    }

    frameCount = 0;
    lastFpsTime = now;

    // Update PSRAM usage statistics
    psramUsed = heap_caps_get_total_size(MALLOC_CAP_SPIRAM) -
                heap_caps_get_free_size(MALLOC_CAP_SPIRAM);
    psramFree = heap_caps_get_free_size(MALLOC_CAP_SPIRAM);
  }

  // Track render performance
  uint32_t endTime = millis();
  renderTime = endTime - startTime;

  if (renderTime > maxRenderTime) {
    maxRenderTime = renderTime;
  }

  // Calculate rolling average
  if (renderSamples < 100) {
    renderSamples++;
  }
  avgRenderTime =
      (avgRenderTime * (renderSamples - 1) + renderTime) / renderSamples;
}

void setRotation(Rotation rotation) {
  auto disp = lv_disp_get_default();
  if (disp) {
    lv_display_set_rotation(disp, (lv_display_rotation_t)rotation);
    ESP_LOGI(TAG, "Display rotation set to: %d", rotation);
  }
}

Rotation getRotation(void) {
  auto disp = lv_disp_get_default();
  if (disp) {
    return (Rotation)lv_disp_get_rotation(disp);
  }
  return ROTATION_0;
}

void rotateNext(void) {
  auto current = getRotation();
  auto next = (Rotation)((current + 1) % (ROTATION_270 + 1));
  setRotation(next);
}

void updateLabelUint32(lv_obj_t *label, uint32_t value) {
  if (label) {
    char buffer[32];
    sprintf(buffer, "%" PRIu32, value);
    lv_label_set_text(label, buffer);
  }
}

void updateLabelString(lv_obj_t *label, const char *text) {
  if (label && text) {
    lv_label_set_text(label, text);
  }
}

void updateLabelMillivolts(lv_obj_t *label, uint32_t millivolts) {
  if (label == NULL)
    return;

  float volts = millivolts / 1000.0f;
  char text[32];
  snprintf(text, sizeof(text), "%.2fV", volts);
  lv_label_set_text(label, text);
}

void updateDropdownOptions(lv_obj_t *dropdown, const char *options) {
  if (dropdown == NULL || options == NULL) {
    ESP_LOGW(TAG, "updateDropdownOptions: Invalid parameters");
    return;
  }

  // Update the dropdown options
  lv_dropdown_set_options(dropdown, options);
  ESP_LOGD(TAG, "Updated dropdown options: %s", options);
}

void tickUpdate(void) {
  auto now = millis();
  lv_tick_inc(now - lvLastTick);
  lvLastTick = now;
}

void updateConnectionStatus(lv_obj_t *statusLabel, lv_obj_t *indicatorObj,
                            const char *statusText, ConnectionStatus status) {
  // Update status text
  if (statusLabel && statusText) {
    lv_label_set_text(statusLabel, statusText);
  }

  // Update indicator if provided
  if (indicatorObj) {
    // Position indicator to the left of the status label
    if (statusLabel) {
      lv_obj_align_to(indicatorObj, statusLabel, LV_ALIGN_OUT_LEFT_MID, -5, 0);
    }

<<<<<<< HEAD
    // Clear text and style as round background indicator
    lv_label_set_text(indicatorObj, "");
    lv_obj_set_style_radius(indicatorObj, LV_RADIUS_CIRCLE, LV_PART_MAIN);
    lv_obj_set_style_bg_opa(indicatorObj, LV_OPA_80, LV_PART_MAIN);

    // Set color based on connection status
    switch (status) {
    case CONNECTION_STATUS_CONNECTED:
      // Green background for connected
      lv_obj_set_style_bg_color(indicatorObj, lv_color_hex(0x00FF00),
                                LV_PART_MAIN);
      break;
    case CONNECTION_STATUS_CONNECTING:
      // Yellow background for connecting
      lv_obj_set_style_bg_color(indicatorObj, lv_color_hex(0xFFFF00),
                                LV_PART_MAIN);
      break;
    case CONNECTION_STATUS_FAILED:
    case CONNECTION_STATUS_ERROR:
    case CONNECTION_STATUS_DISCONNECTED:
    default:
      // Red background for disconnected/failed/error
      lv_obj_set_style_bg_color(indicatorObj, lv_color_hex(0xFF0000),
                                LV_PART_MAIN);
      break;
=======
    // Update indicator if provided
    if (indicatorObj) {
        // Position indicator to the left of the status label
        if (statusLabel) {
            lv_obj_align_to(indicatorObj, statusLabel, LV_ALIGN_OUT_LEFT_MID, -5, 0);
        }

        // Clear text and style as round background indicator
        lv_label_set_text(indicatorObj, UI_LABEL_EMPTY);
        lv_obj_set_style_radius(indicatorObj, LV_RADIUS_CIRCLE, LV_PART_MAIN);
        lv_obj_set_style_bg_opa(indicatorObj, LV_OPA_80, LV_PART_MAIN);

        // Set color based on connection status
        switch (status) {
            case CONNECTION_STATUS_CONNECTED:
                // Green background for connected
                lv_obj_set_style_bg_color(indicatorObj, lv_color_hex(0x00FF00), LV_PART_MAIN);
                break;
            case CONNECTION_STATUS_CONNECTING:
                // Yellow background for connecting
                lv_obj_set_style_bg_color(indicatorObj, lv_color_hex(0xFFFF00), LV_PART_MAIN);
                break;
            case CONNECTION_STATUS_FAILED:
            case CONNECTION_STATUS_ERROR:
            case CONNECTION_STATUS_DISCONNECTED:
            default:
                // Red background for disconnected/failed/error
                lv_obj_set_style_bg_color(indicatorObj, lv_color_hex(0xFF0000), LV_PART_MAIN);
                break;
        }
>>>>>>> 32898e8c
    }
  }
}

void updateWifiStatus(lv_obj_t *statusLabel, lv_obj_t *indicatorObj,
                      const char *statusText, bool connected) {
  // Convert boolean to ConnectionStatus enum
  ConnectionStatus status;
  if (connected) {
    status = CONNECTION_STATUS_CONNECTED;
  } else if (statusText && strcmp(statusText, "Connecting...") == 0) {
    status = CONNECTION_STATUS_CONNECTING;
  } else {
    status = CONNECTION_STATUS_DISCONNECTED;
  }

  updateConnectionStatus(statusLabel, indicatorObj, statusText, status);
}

void updateNetworkInfo(lv_obj_t *ssidLabel, lv_obj_t *ipLabel, const char *ssid,
                       const char *ipAddress) {
  if (ssidLabel && ssid) {
    lv_label_set_text(ssidLabel, ssid);
  }
  if (ipLabel && ipAddress) {
    lv_label_set_text(ipLabel, ipAddress);
  }
}

static ConnectionStatus statusStringToConnectionStatus(const char *statusText) {
  if (!statusText)
    return CONNECTION_STATUS_DISCONNECTED;

  if (strstr(statusText, "Connected") != NULL) {
    return CONNECTION_STATUS_CONNECTED;
  } else if (strstr(statusText, "Connecting") != NULL) {
    return CONNECTION_STATUS_CONNECTING;
  } else if (strstr(statusText, "Failed") != NULL) {
    return CONNECTION_STATUS_FAILED;
  } else if (strstr(statusText, "Error") != NULL) {
    return CONNECTION_STATUS_ERROR;
  } else {
    return CONNECTION_STATUS_DISCONNECTED;
  }
}

void updateMqttStatus(lv_obj_t *mqttLabel, const char *statusText) {
  updateLabelString(mqttLabel, statusText);
}

void updateMqttStatus(lv_obj_t *mqttLabel, lv_obj_t *indicatorObj,
                      const char *statusText) {
  ConnectionStatus status = statusStringToConnectionStatus(statusText);
  updateConnectionStatus(mqttLabel, indicatorObj, statusText, status);
}

float getFPS(void) { return currentFPS; }

void updateFpsDisplay(lv_obj_t *fpsLabel) {
  if (fpsLabel) {
    char fpsText[64];
    snprintf(fpsText, sizeof(fpsText),
             "%.1f FPS | Render: %dms (Max: %dms) | PSRAM: %.1fKB", currentFPS,
             avgRenderTime, maxRenderTime, psramUsed / 1024.0f);
    lv_label_set_text(fpsLabel, fpsText);
  }
}

// New ESP32-S3 specific functions
uint32_t getRenderTime(void) { return avgRenderTime; }

uint32_t getMaxRenderTime(void) { return maxRenderTime; }

void resetRenderStats(void) {
  maxRenderTime = 0;
  avgRenderTime = 0;
  renderSamples = 0;
}

size_t getPSRAMUsage(void) { return psramUsed; }

size_t getPSRAMFree(void) { return psramFree; }

void printDisplayStats(void) {
  ESP_LOGI(TAG, "=== Display Performance Stats ===");
  ESP_LOGI(TAG, "FPS: %.1f", currentFPS);
  ESP_LOGI(TAG, "Avg Render Time: %d ms", avgRenderTime);
  ESP_LOGI(TAG, "Max Render Time: %d ms", maxRenderTime);
  ESP_LOGI(TAG, "PSRAM Used: %d bytes (%.1f KB)", psramUsed,
           psramUsed / 1024.0f);
  ESP_LOGI(TAG, "PSRAM Free: %d bytes (%.1f KB)", psramFree,
           psramFree / 1024.0f);
  ESP_LOGI(TAG, "==============================");
}

<<<<<<< HEAD
} // namespace Display
=======
// Helper functions for consistent label initialization
void initializeLabelEmpty(lv_obj_t* label) {
    if (label) {
        lv_label_set_text(label, UI_LABEL_EMPTY);
    }
}

void initializeLabelDash(lv_obj_t* label) {
    if (label) {
        lv_label_set_text(label, "-");
    }
}

void initializeLabelSpace(lv_obj_t* label) {
    if (label) {
        lv_label_set_text(label, UI_LABEL_SPACE);
    }
}

void initializeLabelUnknown(lv_obj_t* label) {
    if (label) {
        lv_label_set_text(label, UI_LABEL_UNKNOWN);
    }
}

void initializeLabelNone(lv_obj_t* label) {
    if (label) {
        lv_label_set_text(label, UI_LABEL_NONE);
    }
}

}  // namespace Display
>>>>>>> 32898e8c
<|MERGE_RESOLUTION|>--- conflicted
+++ resolved
@@ -1,18 +1,8 @@
 #include "DisplayManager.h"
 #include "../application/TaskManager.h"
 #include <cinttypes>
-<<<<<<< HEAD
-#include <esp_heap_caps.h>
-#include <esp_log.h>
-#include <stdio.h>
-#include <string.h>
-#include <ui/ui.h>
-
-static const char *TAG = "DisplayManager";
-=======
 #include "../include/UIConstants.h"
 static const char* TAG = "DisplayManager";
->>>>>>> 32898e8c
 
 namespace Display {
 
@@ -205,39 +195,10 @@
       lv_obj_align_to(indicatorObj, statusLabel, LV_ALIGN_OUT_LEFT_MID, -5, 0);
     }
 
-<<<<<<< HEAD
     // Clear text and style as round background indicator
     lv_label_set_text(indicatorObj, "");
     lv_obj_set_style_radius(indicatorObj, LV_RADIUS_CIRCLE, LV_PART_MAIN);
     lv_obj_set_style_bg_opa(indicatorObj, LV_OPA_80, LV_PART_MAIN);
-
-    // Set color based on connection status
-    switch (status) {
-    case CONNECTION_STATUS_CONNECTED:
-      // Green background for connected
-      lv_obj_set_style_bg_color(indicatorObj, lv_color_hex(0x00FF00),
-                                LV_PART_MAIN);
-      break;
-    case CONNECTION_STATUS_CONNECTING:
-      // Yellow background for connecting
-      lv_obj_set_style_bg_color(indicatorObj, lv_color_hex(0xFFFF00),
-                                LV_PART_MAIN);
-      break;
-    case CONNECTION_STATUS_FAILED:
-    case CONNECTION_STATUS_ERROR:
-    case CONNECTION_STATUS_DISCONNECTED:
-    default:
-      // Red background for disconnected/failed/error
-      lv_obj_set_style_bg_color(indicatorObj, lv_color_hex(0xFF0000),
-                                LV_PART_MAIN);
-      break;
-=======
-    // Update indicator if provided
-    if (indicatorObj) {
-        // Position indicator to the left of the status label
-        if (statusLabel) {
-            lv_obj_align_to(indicatorObj, statusLabel, LV_ALIGN_OUT_LEFT_MID, -5, 0);
-        }
 
         // Clear text and style as round background indicator
         lv_label_set_text(indicatorObj, UI_LABEL_EMPTY);
@@ -262,7 +223,6 @@
                 lv_obj_set_style_bg_color(indicatorObj, lv_color_hex(0xFF0000), LV_PART_MAIN);
                 break;
         }
->>>>>>> 32898e8c
     }
   }
 }
@@ -342,25 +302,6 @@
   renderSamples = 0;
 }
 
-size_t getPSRAMUsage(void) { return psramUsed; }
-
-size_t getPSRAMFree(void) { return psramFree; }
-
-void printDisplayStats(void) {
-  ESP_LOGI(TAG, "=== Display Performance Stats ===");
-  ESP_LOGI(TAG, "FPS: %.1f", currentFPS);
-  ESP_LOGI(TAG, "Avg Render Time: %d ms", avgRenderTime);
-  ESP_LOGI(TAG, "Max Render Time: %d ms", maxRenderTime);
-  ESP_LOGI(TAG, "PSRAM Used: %d bytes (%.1f KB)", psramUsed,
-           psramUsed / 1024.0f);
-  ESP_LOGI(TAG, "PSRAM Free: %d bytes (%.1f KB)", psramFree,
-           psramFree / 1024.0f);
-  ESP_LOGI(TAG, "==============================");
-}
-
-<<<<<<< HEAD
-} // namespace Display
-=======
 // Helper functions for consistent label initialization
 void initializeLabelEmpty(lv_obj_t* label) {
     if (label) {
@@ -392,5 +333,4 @@
     }
 }
 
-}  // namespace Display
->>>>>>> 32898e8c
+}  // namespace Display